/**
 * AI Workflow - Finalize Mode
 *
 * ワークフロー完了後の最終処理を行うJenkinsfile（v0.5.0、Issue #261で実装完了）。
 * finalize コマンドを呼び出し、5ステップの処理を実行：
 * 1. base_commit 取得
 * 2. .ai-workflow ディレクトリ削除 + コミット
 * 3. コミットスカッシュ（--skip-squash でスキップ可能）
 * 4. PR 本文更新 + マージ先ブランチ変更（--skip-pr-update でスキップ可能）
 * 5. PR ドラフト解除
 *
 * パラメータ（Job DSLで定義）:
 * - ISSUE_URL: GitHub Issue URL（必須）
 * - SKIP_SQUASH: コミットスカッシュをスキップ
 * - SKIP_PR_UPDATE: PR更新・ドラフト解除をスキップ
 * - BASE_BRANCH: PRのマージ先ブランチ（デフォルト: main）
 * - DRY_RUN: ドライランモード（デフォルト: false）
 * - AGENT_MODE: エージェントモード（デフォルト: auto）
 * - GITHUB_TOKEN: GitHub Personal Access Token（必須）
 * - CODEX_AUTH_JSON: Codex ~/.codex/auth.json の内容（オプション）
 * - その他: APIキー、AWS認証情報、Git設定
 */

def common

pipeline {
    agent {
        dockerfile {
            label 'ec2-fleet-micro'
            dir '.'
            filename 'Dockerfile'
            args "-v \${WORKSPACE}:/workspace -w /workspace -e CLAUDE_DANGEROUSLY_SKIP_PERMISSIONS=1"
        }
    }

    options {
        timestamps()
        ansiColor('xterm')
    }

    environment {
        // Claude Agent SDK設定
        CLAUDE_DANGEROUSLY_SKIP_PERMISSIONS = '1'

        // AI Workflow設定
        WORKFLOW_DIR = '.'
        WORKFLOW_VERSION = '0.5.0'
        EXECUTION_MODE = 'finalize'
        CODEX_HOME = ''

        // ログ設定（CI環境ではカラーリング無効化）
        LOG_NO_COLOR = 'true'

        // Git設定
        GIT_COMMIT_USER_NAME = "${params.GIT_COMMIT_USER_NAME ?: 'AI Workflow Bot'}"
        GIT_COMMIT_USER_EMAIL = "${params.GIT_COMMIT_USER_EMAIL ?: 'ai-workflow@example.com'}"

        // AWS認証情報
        AWS_ACCESS_KEY_ID = "${params.AWS_ACCESS_KEY_ID ?: ''}"
        AWS_SECRET_ACCESS_KEY = "${params.AWS_SECRET_ACCESS_KEY ?: ''}"
        AWS_SESSION_TOKEN = "${params.AWS_SESSION_TOKEN ?: ''}"

        // GitHub認証情報
        GITHUB_TOKEN = "${params.GITHUB_TOKEN}"
        GITHUB_REPOSITORY = "${params.GITHUB_REPOSITORY ?: 'tielec/ai-workflow-agent'}"

        // OpenAI系認証情報
        CODEX_API_KEY = "${params.CODEX_API_KEY ?: ''}"
        OPENAI_API_KEY = "${params.OPENAI_API_KEY ?: ''}"

        // Claude系認証情報
        CLAUDE_CODE_OAUTH_TOKEN = "${params.CLAUDE_CODE_OAUTH_TOKEN ?: ''}"
        CLAUDE_CODE_API_KEY = "${params.CLAUDE_CODE_API_KEY ?: ''}"
        ANTHROPIC_API_KEY = "${params.ANTHROPIC_API_KEY ?: ''}"
    }

    stages {
        stage('Load Common Library') {
            steps {
                script {
                    echo "========================================="
                    echo "AI Workflow Orchestrator v${env.WORKFLOW_VERSION}"
                    echo "Mode: Finalize"
                    echo "========================================="

                    common = load 'jenkins/shared/common.groovy'
                    echo "Common library loaded successfully"

                    common.sendWebhook([
                        webhookUrl: params.WEBHOOK_URL,
                        webhookToken: params.WEBHOOK_TOKEN,
                        jobId: params.JOB_ID,
                        status: 'running',
                        buildUrl: env.BUILD_URL,
                        branchName: env.BRANCH_NAME ?: ''
                    ])
                }
            }
        }

        stage('Prepare Codex auth.json') {
            steps {
                script {
                    common.prepareCodexAuthFile()
                }
            }
        }

        stage('Prepare Agent Credentials') {
            steps {
                script {
                    common.prepareAgentCredentials()
                }
            }
        }


        stage('Validate Parameters') {
            steps {
                script {
                    echo "========================================="
                    echo "Stage: Validate Parameters"
                    echo "========================================="

                    if (!params.ISSUE_URL) {
                        error("ISSUE_URL parameter is required")
                    }

                    if (!params.ISSUE_URL.startsWith('https://github.com/')) {
                        error("ISSUE_URL must be a GitHub Issue URL: ${params.ISSUE_URL}")
                    }

                    if (!params.ISSUE_URL.contains('/issues/')) {
                        error("ISSUE_URL must be a GitHub Issue URL (/issues/): ${params.ISSUE_URL}")
                    }

                    // Issue番号とリポジトリ情報抽出
                    def urlParts = params.ISSUE_URL.split('/')
                    env.ISSUE_NUMBER = urlParts[-1]
                    env.REPO_OWNER = urlParts[-4]
                    env.REPO_NAME = urlParts[-3]

                    // ビルドディスクリプションを設定
                    def dryRunLabel = params.DRY_RUN ? ' [DRY RUN]' : ''
                    currentBuild.description = "Issue #${env.ISSUE_NUMBER} | Finalize${dryRunLabel} | ${env.REPO_OWNER}/${env.REPO_NAME}"

                    echo "Issue URL: ${params.ISSUE_URL}"
                    echo "Issue Number: ${env.ISSUE_NUMBER}"
                    echo "Repository Owner: ${env.REPO_OWNER}"
                    echo "Repository Name: ${env.REPO_NAME}"
                    echo "Skip Squash: ${params.SKIP_SQUASH ?: false}"
                    echo "Skip PR Update: ${params.SKIP_PR_UPDATE ?: false}"
                    echo "Base Branch: ${params.BASE_BRANCH ?: 'main'}"
                    echo "Dry Run: ${params.DRY_RUN ?: false}"
                }
            }
        }

        stage('Setup Environment') {
            steps {
                script {
                    common.setupEnvironment()
                }
            }
        }

        stage('Setup Node.js Environment') {
            steps {
                script {
                    common.setupNodeEnvironment()
                }
            }
        }

        stage('Initialize Workflow') {
            steps {
                script {
                    echo "========================================="
                    echo "Stage: Initialize Workflow"
                    echo "========================================="

                    dir(env.WORKFLOW_DIR) {
                        if (params.DRY_RUN) {
                            echo "[DRY RUN] Workflow initialization skipped"
                        } else {
                            def branchOption = params.BRANCH_NAME ? "--branch ${params.BRANCH_NAME}" : ""

                            sh """
                                node dist/index.js init \
                                    --issue-url ${params.ISSUE_URL} \
                                    ${branchOption}
                            """
                        }
                    }
                }
            }
        }

        stage('Execute Finalize') {
            steps {
                script {
                    echo "========================================="
                    echo "Stage: Execute Finalize"
                    echo "========================================="
                    echo "Issue: #${env.ISSUE_NUMBER}"
                    echo "Skip Squash: ${params.SKIP_SQUASH ?: false}"
                    echo "Skip PR Update: ${params.SKIP_PR_UPDATE ?: false}"
                    echo "Base Branch: ${params.BASE_BRANCH ?: 'main'}"

                    // ビルドディスクリプションを更新
                    def dryRunLabel = params.DRY_RUN ? ' [DRY RUN]' : ''
                    currentBuild.description = "Issue #${env.ISSUE_NUMBER} | Finalize Executing${dryRunLabel} | ${env.REPO_OWNER}/${env.REPO_NAME}"

                    dir(env.WORKFLOW_DIR) {
                        // PR URL を finalize 実行前に取得（.ai-workflow ディレクトリ削除前に実行）
                        try {
                            env.PR_URL = sh(
                                script: "cat .ai-workflow/issue-${env.ISSUE_NUMBER}/metadata.json 2>/dev/null | jq -r '.pr_url // empty' 2>/dev/null || echo ''",
                                returnStdout: true
                            ).trim()
                            echo "Retrieved PR URL: ${env.PR_URL}"
                        } catch (Exception e) {
                            echo "Could not retrieve PR URL: ${e.message}"
                            env.PR_URL = ''
                        }

                        // finalize コマンドのオプション構築
                        def dryRunFlag = params.DRY_RUN ? '--dry-run' : ''
                        def skipSquashFlag = params.SKIP_SQUASH ? '--skip-squash' : ''
                        def skipPrUpdateFlag = params.SKIP_PR_UPDATE ? '--skip-pr-update' : ''
                        // BASE_BRANCH が指定されている場合のみフラグを渡す（デフォルトブランチは変更しない）
                        def baseBranchFlag = params.BASE_BRANCH ? "--base-branch ${params.BASE_BRANCH}" : ''

                        sh """
                            node dist/index.js finalize \
                                --issue ${env.ISSUE_NUMBER} \
                                ${dryRunFlag} \
                                ${skipSquashFlag} \
                                ${skipPrUpdateFlag} \
                                ${baseBranchFlag}
                        """
                    }
                }
            }
        }
    }

    post {
        always {
            script {
                echo "========================================="
                echo "Post Processing"
                echo "========================================="

                def dryRunLabel = params.DRY_RUN ? ' [DRY RUN]' : ''
                currentBuild.description = "Issue #${env.ISSUE_NUMBER} | Finalize${dryRunLabel} | ${env.REPO_OWNER}/${env.REPO_NAME}"

                if (env.ISSUE_NUMBER && env.ISSUE_NUMBER != 'auto') {
                    common.archiveArtifacts(env.ISSUE_NUMBER)
                }

                // REPOS_ROOTクリーンアップ
                if (env.REPOS_ROOT) {
                    sh """
                        rm -rf ${env.REPOS_ROOT}
                    """
                    echo "REPOS_ROOT cleaned up: ${env.REPOS_ROOT}"
                }

                if (env.CODEX_HOME?.trim()) {
                    sh """
                        rm -rf ${env.CODEX_HOME}
                    """
                    echo "CODEX_HOME cleaned up: ${env.CODEX_HOME}"
                }

                // ワークスペースのクリーンアップ
                cleanWs()
                echo "Workspace cleaned up"
            }
        }

        success {
            script {
                echo "========================================="
                echo "✅ AI Workflow - Finalize Success"
                echo "========================================="
                echo "Issue: ${params.ISSUE_URL}"

                def summary = "Finalize completed:"
                if (!params.SKIP_SQUASH) {
                    summary += "\n  - ✅ Commits squashed"
                } else {
                    summary += "\n  - ⏭️ Squash skipped"
                }

                if (!params.SKIP_PR_UPDATE) {
                    summary += "\n  - ✅ PR updated and marked as ready"
                    if (params.BASE_BRANCH && params.BASE_BRANCH != 'main') {
                        summary += "\n  - ✅ Base branch changed to '${params.BASE_BRANCH}'"
                    }
                } else {
                    summary += "\n  - ⏭️ PR update skipped"
                }

                echo summary

<<<<<<< HEAD
                // PR URL は Execute Finalize ステージで取得済み（環境変数に保存）
                def prUrl = env.PR_URL ?: ''
                if (prUrl) {
                    echo "PR URL: ${prUrl}"
=======
                def prUrl = ''
                try {
                    prUrl = sh(
                        script: "cat .ai-workflow/issue-${env.ISSUE_NUMBER}/metadata.json 2>/dev/null | jq -r '.pr_url // empty' 2>/dev/null || echo ''",
                        returnStdout: true
                    ).trim()
                } catch (Exception e) {
                    echo "Could not retrieve PR URL: ${e.message}"
>>>>>>> c3986279
                }

                common.sendWebhook([
                    webhookUrl: params.WEBHOOK_URL,
                    webhookToken: params.WEBHOOK_TOKEN,
                    jobId: params.JOB_ID,
                    status: 'success',
                    buildUrl: env.BUILD_URL,
                    branchName: env.BRANCH_NAME ?: '',
                    prUrl: prUrl,
                    finishedAt: new Date().format("yyyy-MM-dd'T'HH:mm:ss.SSS'Z'", TimeZone.getTimeZone('UTC')),
                    logsUrl: "${env.BUILD_URL}console"
                ])
            }
        }

        failure {
            script {
                echo "========================================="
                echo "❌ AI Workflow - Finalize Failure"
                echo "========================================="
                echo "Issue: ${params.ISSUE_URL}"
                echo "Please check the logs"

                def errorMessage = currentBuild.result ?: 'Build failed'
                common.sendWebhook([
                    webhookUrl: params.WEBHOOK_URL,
                    webhookToken: params.WEBHOOK_TOKEN,
                    jobId: params.JOB_ID,
                    status: 'failed',
                    errorMessage: errorMessage,
                    buildUrl: env.BUILD_URL,
                    finishedAt: new Date().format("yyyy-MM-dd'T'HH:mm:ss.SSS'Z'", TimeZone.getTimeZone('UTC')),
                    logsUrl: "${env.BUILD_URL}console"
                ])
            }
        }
    }
}<|MERGE_RESOLUTION|>--- conflicted
+++ resolved
@@ -305,21 +305,10 @@
 
                 echo summary
 
-<<<<<<< HEAD
                 // PR URL は Execute Finalize ステージで取得済み（環境変数に保存）
                 def prUrl = env.PR_URL ?: ''
                 if (prUrl) {
                     echo "PR URL: ${prUrl}"
-=======
-                def prUrl = ''
-                try {
-                    prUrl = sh(
-                        script: "cat .ai-workflow/issue-${env.ISSUE_NUMBER}/metadata.json 2>/dev/null | jq -r '.pr_url // empty' 2>/dev/null || echo ''",
-                        returnStdout: true
-                    ).trim()
-                } catch (Exception e) {
-                    echo "Could not retrieve PR URL: ${e.message}"
->>>>>>> c3986279
                 }
 
                 common.sendWebhook([
