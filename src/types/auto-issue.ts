/**
 * auto-issue コマンド関連の型定義
 *
 * このモジュールは、自動Issue作成機能で使用されるデータ構造を定義します。
 * バグ候補、CLIオプション、重複検出結果、Issue作成結果などの型を提供します。
 *
 * @module auto-issue-types
 */

/**
 * バグ候補
 *
 * エージェント（Codex/Claude）がリポジトリのコード解析で検出した
 * バグの候補情報を表します。
 */
export interface BugCandidate {
  /**
   * バグタイトル（50〜80文字推奨）
   */
  title: string;

  /**
   * ファイルパス（相対パス）
   */
  file: string;

  /**
   * 行番号
   */
  line: number;

  /**
   * 深刻度
   */
  severity: 'high' | 'medium' | 'low';

  /**
   * 詳細説明（200〜500文字推奨）
   */
  description: string;

  /**
   * 修正案（100〜300文字推奨）
   */
  suggestedFix: string;

  /**
   * カテゴリ（Phase 1では固定）
   */
  category: 'bug';
}

/**
 * リファクタリング候補
 *
 * エージェント（Codex/Claude）がリポジトリのコード解析で検出した
 * リファクタリングが必要な箇所の候補情報を表します。
 */
export interface RefactorCandidate {
  /**
   * リファクタリングの種類
   * - large-file: 大きすぎるファイル（500行以上）
   * - large-function: 大きすぎる関数（50行以上）
   * - high-complexity: 複雑な条件分岐（ネスト深さ4以上）
   * - duplication: コード重複
   * - unused-code: 未使用コード
   * - missing-docs: ドキュメント欠落
   */
  type:
    | 'large-file'
    | 'large-function'
    | 'high-complexity'
    | 'duplication'
    | 'unused-code'
    | 'missing-docs';

  /**
   * 対象ファイルの相対パス
   */
  filePath: string;

  /**
   * 該当する行範囲（オプショナル）
   */
  lineRange?: {
    start: number;
    end: number;
  };

  /**
   * 問題の詳細説明（最小20文字）
   */
  description: string;

  /**
   * 推奨される改善策（最小20文字）
   */
  suggestion: string;

  /**
   * 優先度
   * - low: 低（可読性向上）
   * - medium: 中（保守性向上）
   * - high: 高（技術的負債の削減）
   */
  priority: 'low' | 'medium' | 'high';
}

/**
 * 機能拡張提案
 *
 * エージェント（Codex/Claude）がリポジトリの特性を分析し、
 * 創造的な機能拡張の提案を生成した情報を表します。
 */
export interface EnhancementProposal {
  /**
   * 提案のタイプ
   * - improvement: 既存機能の改善
   * - integration: 他ツール連携
   * - automation: ワークフロー自動化
   * - dx: 開発者体験向上
   * - quality: 品質保証強化
   * - ecosystem: エコシステム拡張
   */
  type: 'improvement' | 'integration' | 'automation' | 'dx' | 'quality' | 'ecosystem';

  /**
   * 提案タイトル（50〜100文字）
   */
  title: string;

  /**
   * 提案の詳細説明（100文字以上）
   */
  description: string;

  /**
   * なぜこの提案が有用か（50文字以上）
   */
  rationale: string;

  /**
   * 実装のヒント（配列、最低1つ）
   */
  implementation_hints: string[];

  /**
   * 期待される効果
   */
  expected_impact: 'low' | 'medium' | 'high';

  /**
   * 実装の難易度
   */
  effort_estimate: 'small' | 'medium' | 'large';

  /**
   * 関連するファイル・モジュール（配列、最低1つ）
   */
  related_files: string[];
}

/**
 * CLIオプション
 *
 * auto-issue コマンドで使用されるオプション設定を表します。
 */
export interface AutoIssueOptions {
  /**
   * 検出カテゴリ
   * Phase 1では 'bug' のみサポート
   */
  category: 'bug' | 'refactor' | 'enhancement' | 'all';

  /**
   * 生成する最大Issue数（デフォルト: 5）
   */
  limit: number;

  /**
   * JSON結果を出力するファイルパス
   * 指定されていない場合はファイル出力しない
   */
  outputFile?: string;

  /**
   * dry-runモード（デフォルト: false）
   * true の場合、Issue作成をスキップし、候補のみ表示
   */
  dryRun: boolean;

  /**
   * 重複判定の閾値（0.0〜1.0、デフォルト: 0.8）
   * コサイン類似度がこの値以上の場合、LLM判定を実行
   */
  similarityThreshold: number;

  /**
   * 使用エージェント（auto/codex/claude、デフォルト: auto）
   */
  agent: 'auto' | 'codex' | 'claude';

  /**
   * 創造的モード（デフォルト: false）
   * true の場合、より実験的・創造的な提案を含める
   * enhancement カテゴリでのみ有効
   */
 creativeMode?: boolean;

  /**
   * カスタム指示（解析の重点を示す任意入力、最大500文字）
   */
  customInstruction?: string;
}

/**
 * CLIオプション（生の入力）
 *
 * commander から受け取る文字列中心のオプションを表します。
 */
export interface RawAutoIssueOptions {
  category?: string;
  limit?: string;
  outputFile?: string;
  dryRun?: boolean;
  similarityThreshold?: string;
  agent?: 'auto' | 'codex' | 'claude';
  creativeMode?: boolean;
<<<<<<< HEAD

  /**
   * カスタム指示（オプション）
   * エージェントへ追加の検出指示を伝えるための文字列
   */
  customInstruction?: string;
}

/**
 * カスタム指示の検証結果
 */
export interface ValidationResult {
  /** 安全な指示かどうか */
  isValid: boolean;

  /** 判定の信頼度 */
  confidence: 'high' | 'medium' | 'low';

  /** 判定理由（具体的） */
  reason: string;

  /** 指示の分類 */
  category: 'analysis' | 'execution';

  /** isValid=false の場合のエラーメッセージ */
  errorMessage?: string;

  /** フォールバック時の検出パターン */
  detectedPattern?: string;

  /** 検証方法 */
  validationMethod: 'llm' | 'pattern';

  /** 検証日時（ISO8601形式） */
  validatedAt: string;
}

/**
 * LLMからの検証応答
 */
export interface LLMValidationResponse {
  /** 安全な指示かどうか（LLM判定） */
  isSafe: boolean;

  /** 判定理由 */
  reason: string;

  /** 指示の分類 */
  category: 'analysis' | 'execution';

  /** 判定の信頼度 */
  confidence: 'high' | 'medium' | 'low';
}

/**
 * 検証結果のキャッシュエントリ
 */
export interface ValidationCacheEntry {
  /** キャッシュされた検証結果 */
  result: ValidationResult;

  /** キャッシュ作成時刻（Unix timestamp） */
  timestamp: number;

  /** 最終アクセス時刻（LRU用） */
  lastAccessed: number;
=======
  customInstruction?: string;
>>>>>>> 77df48f8
}

/**
 * JSON出力用の実行情報
 */
export interface AutoIssueExecutionInfo {
  /**
   * 実行タイムスタンプ（ISO8601 UTC）
   */
  timestamp: string;

  /**
   * 対象リポジトリ (owner/repo)
   */
  repository: string;

  /**
   * 検出カテゴリ
   */
  category: AutoIssueOptions['category'];

  /**
   * dry-runでの実行かどうか
   */
  dryRun: boolean;
}

/**
 * JSON出力用のサマリー
 */
export interface AutoIssueSummary {
  total: number;
  success: number;
  failed: number;
  skipped: number;
}

/**
 * JSON出力用のIssue詳細
 */
export interface AutoIssueIssueEntry {
  success: boolean;
  title: string;
  issueNumber?: number;
  issueUrl?: string;
  error?: string;
  skippedReason?: string;
}

/**
 * auto-issueコマンドのJSON出力スキーマ
 */
export interface AutoIssueJsonOutput {
  execution: AutoIssueExecutionInfo;
  summary: AutoIssueSummary;
  issues: AutoIssueIssueEntry[];
}

/**
 * 重複検出結果
 *
 * IssueDeduplicator が既存Issueとの重複をチェックした結果を表します。
 */
export interface DuplicateCheckResult {
  /**
   * 重複判定結果
   */
  isDuplicate: boolean;

  /**
   * 類似度スコア（0.0〜1.0）
   * コサイン類似度またはLLM判定スコア
   */
  similarityScore: number;

  /**
   * 重複している既存Issue（重複の場合のみ）
   */
  existingIssue?: {
    number: number;
    title: string;
    url: string;
  };

  /**
   * 判定理由（ログ記録用）
   */
  reason: string;
}

/**
 * Issue作成結果
 *
 * IssueGenerator が GitHub API でIssueを作成した結果を表します。
 */
export interface IssueCreationResult {
  /**
   * 成功フラグ
   */
  success: boolean;

  /**
   * Issueタイトル（成功/失敗を問わず表示用）
   */
  title?: string;

  /**
   * 作成されたIssue URL（成功時のみ）
   */
  issueUrl?: string;

  /**
   * 作成されたIssue番号（成功時のみ）
   */
  issueNumber?: number;

  /**
   * エラーメッセージ（失敗時のみ）
   */
  error?: string;

  /**
   * スキップ理由（重複等で作成しなかった場合）
   */
  skippedReason?: string;
}

/**
 * カスタム指示検証結果
 */
export interface ValidationResult {
  /**
   * 検証結果（true: 有効、false: 無効）
   */
  isValid: boolean;

  /**
   * エラーメッセージ（無効な場合のみ）
   */
  errorMessage?: string;

  /**
   * 検出された危険パターン（無効な場合のみ）
   */
  detectedPattern?: string;
}<|MERGE_RESOLUTION|>--- conflicted
+++ resolved
@@ -226,7 +226,6 @@
   similarityThreshold?: string;
   agent?: 'auto' | 'codex' | 'claude';
   creativeMode?: boolean;
-<<<<<<< HEAD
 
   /**
    * カスタム指示（オプション）
@@ -293,9 +292,6 @@
 
   /** 最終アクセス時刻（LRU用） */
   lastAccessed: number;
-=======
-  customInstruction?: string;
->>>>>>> 77df48f8
 }
 
 /**
