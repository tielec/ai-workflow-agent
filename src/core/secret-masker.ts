import * as fs from 'fs/promises';
import { logger } from '../utils/logger.js';
import * as path from 'path';
import { glob } from 'glob';
import { getErrorMessage } from '../utils/error-utils.js';

export interface Secret {
  name: string;
  value: string;
}

export interface MaskingResult {
  filesProcessed: number;
  secretsMasked: number;
  errors: string[];
}

/**
 * SecretMasker - Comprehensive secret masking for workflow files and data structures
 *
 * This class prevents GitHub Secret Scanning from blocking pushes by:
 * - Replacing secret values from environment variables with redacted placeholders
 * - Applying generic pattern-based masking for potential secrets and tokens
 * - Preserving specific content like GitHub URLs and object keys using selective masking
 *
 * ## Masking Targets (What gets masked):
 * - Environment variable values (GITHUB_TOKEN, OPENAI_API_KEY, etc.)
 * - GitHub tokens (ghp_*, github_pat_* patterns)
 * - Email addresses
 * - Generic long token patterns (20+ character alphanumeric strings)
 * - Bearer tokens and token= parameters
 *
 * ## Masking Non-Targets (What is preserved):
 * - GitHub URLs (github.com/owner/repo format) - URLs are preserved while only masking long parts
 * - Object keys/property names (e.g., "implementation_strategy", "design_decisions")
 * - Short strings (< 20 characters) to avoid over-masking
 * - Content in ignored paths when using ignoredPaths parameter
 * - Placeholder tokens used internally (__GITHUB_URL_*, __REPO_PART_*, etc.)
 *
 * ## ignoredPaths Parameter Usage:
 * The ignoredPaths parameter in maskObject() allows selective preservation of specific object paths:
 * - Format: Array of dot-notation paths (e.g., ["issue_url", "pr_url", "design_decisions.*"])
 * - Supports wildcards with "*" for matching any property at that level
 * - Example: ignoredPaths: ["issue_url", "pr_url"] preserves issue_url and pr_url values
 * - Use case: Preserving GitHub URLs, design decisions, and other non-sensitive structured data
 *
 * @example
 * ```typescript
 * const masker = new SecretMasker();
 *
 * // Mask object while preserving specific paths
 * const masked = masker.maskObject(data, {
 *   ignoredPaths: ["issue_url", "pr_url", "design_decisions.*"]
 * });
 *
 * // Simple string masking
 * const maskedString = masker.maskString("Contains secret: ghp_abcd1234...");
 * ```
 */
export class SecretMasker {
  private readonly targetFilePatterns = [
    'agent_log_raw.txt',
    'agent_log.md',
    'prompt.txt',
    'metadata.json', // Issue #54: Scan metadata.json for tokens
  ];

  private readonly envVarNames = [
    'GITHUB_TOKEN',
    'OPENAI_API_KEY',
    'CODEX_API_KEY',
    'CLAUDE_CODE_OAUTH_TOKEN',
    'AWS_ACCESS_KEY_ID',
    'AWS_SECRET_ACCESS_KEY',
    'AWS_SESSION_TOKEN',
  ];

  /**
   * Get list of secrets from environment variables
   */
  public getSecretList(): Secret[] {
    const secrets: Secret[] = [];

    for (const name of this.envVarNames) {
      const value = process.env[name];
      if (value && value.length > 10) {
        secrets.push({ name, value });
      }
    }

    return secrets;
  }

  /**
   * Applies comprehensive masking to any object while performing deep copy
   *
   * This method recursively processes all object properties, applying secret masking
   * while preserving object structure and respecting ignored paths.
   *
   * @param input - The input object to mask (any type)
   * @param options - Masking options
   * @param options.ignoredPaths - Array of dot-notation paths to preserve from masking
   *   - Format: ["path.to.property", "another.path.*"]
   *   - Wildcards: Use "*" to match any property at that level
   *   - Example: ["issue_url", "pr_url", "design_decisions.*"] preserves issue_url,
   *     pr_url values and all properties under design_decisions
   * @returns Deep copy of input with secrets masked, except for ignored paths
   *
   * @example
   * ```typescript
   * const data = {
   *   issue_url: "https://github.com/owner/repo/issues/123",
   *   token: "ghp_secrettoken123",
   *   design_decisions: { strategy: "refactor", approach: "gradual" }
   * };
   *
   * const masked = masker.maskObject(data, {
   *   ignoredPaths: ["issue_url", "design_decisions.*"]
   * });
   * // Result: issue_url and design_decisions are preserved, token is masked
   * ```
   */
  public maskObject<T>(input: T, options?: { ignoredPaths?: string[] }): T {
    const replacementMap = new Map<string, string>();
    for (const secret of this.getSecretList()) {
      replacementMap.set(secret.value, `[REDACTED_${secret.name}]`);
    }

    const ignoredPatterns = (options?.ignoredPaths ?? []).map((pattern) => pattern.split('.'));
    const visited = new WeakMap<object, unknown>();

    const applyMasking = (value: string): string => {
      let masked = value;
      for (const [secretValue, replacement] of replacementMap) {
        if (secretValue) {
          masked = masked.split(secretValue).join(replacement);
        }
      }
      return this.maskString(masked);
    };

    const matchesPattern = (path: string[], pattern: string[]): boolean => {
      if (pattern.length > path.length) {
        return false;
      }
      for (let i = 0; i < pattern.length; i++) {
        const token = pattern[i];
        if (token === '*') {
          continue;
        }
        if (token !== path[i]) {
          return false;
        }
      }
      return true;
    };

    const isIgnoredPath = (path: string[]): boolean =>
      ignoredPatterns.some((pattern) => matchesPattern(path, pattern));

    const cloneAndMask = (value: unknown, path: string[]): unknown => {
      if (typeof value === 'string') {
        return applyMasking(value);
      }

      if (!value || typeof value !== 'object') {
        return value;
      }

      if (visited.has(value as object)) {
        return visited.get(value as object);
      }

      if (Array.isArray(value)) {
        const result: unknown[] = [];
        visited.set(value, result);
        value.forEach((item, index) => {
          const childPath = [...path, String(index)];
          result.push(isIgnoredPath(childPath) ? item : cloneAndMask(item, childPath));
        });
        return result;
      }

      if (!this.isPlainObject(value)) {
        return value;
      }

      const result: Record<string, unknown> = {};
      visited.set(value as object, result);

      for (const [key, entryValue] of Object.entries(value as Record<string, unknown>)) {
        const childPath = [...path, key];
        result[key] = isIgnoredPath(childPath) ? entryValue : cloneAndMask(entryValue, childPath);
      }

      return result;
    };

    return cloneAndMask(input as unknown, []) as T;
  }

  /**
   * Applies generic secret patterns to mask potential secrets in a string
   *
   * This method performs sophisticated string masking while preserving important content:
   * 1. Temporarily protects GitHub URLs using placeholders
   * 2. Masks known secret patterns (GitHub tokens, emails, generic tokens)
   * 3. Restores protected content after masking
   *
   * ## Masking Order and Logic:
   * 1. **URL Protection**: GitHub URLs are temporarily replaced with placeholders
   * 2. **Repository Protection**: Standalone owner/repo patterns are protected
   * 3. **Secret Masking**: Applies patterns for tokens, emails, and generic secrets
   * 4. **Restoration**: Protected content is restored to preserve legitimate URLs
   *
   * ## Pattern Details:
   * - **GitHub Tokens**: `ghp_*`, `github_pat_*` patterns → `[REDACTED_GITHUB_TOKEN]`
   * - **Email Addresses**: Standard email format → `[REDACTED_EMAIL]`
   * - **Generic Tokens**: 20+ char alphanumeric (with exclusions) → `[REDACTED_TOKEN]`
   * - **Bearer Tokens**: `Bearer <token>` format → `Bearer [REDACTED_TOKEN]`
   * - **URL Tokens**: `token=<value>` format → `token=[REDACTED_TOKEN]`
   *
   * ## Exclusions to Prevent Over-masking:
   * - GitHub URL placeholders (`__GITHUB_URL_*__`)
   * - Repository placeholders (`__REPO_PLACEHOLDER_*__`, `__REPO_PART_*__`)
   * - Object key patterns (`property_name:` format)
   * - Short strings (< 20 characters)
   * - Already redacted content (`REDACTED`)
   *
   * @param value - The string to apply masking to
   * @returns String with secrets masked but important content preserved
   *
   * @example
   * ```typescript
   * const input = "Visit https://github.com/owner/repo with token ghp_secret123";
   * const masked = masker.maskString(input);
   * // Result: "Visit https://github.com/owner/repo with token [REDACTED_GITHUB_TOKEN]"
   * ```
   */
  private maskString(value: string): string {
    let masked = value;

    const urlMap = new Map<string, string>();
    const partMap = new Map<string, string>();
    let urlIndex = 0;
    let partIndex = 0;

    const maskLongPart = (segment: string): string => {
      if (segment.length < 20) {
        return segment;
      }
      const placeholder = `__REPO_PART_${partIndex++}__`;
      partMap.set(placeholder, segment);
      return placeholder;
    };

    const githubUrlPattern = /github\.com\/([a-zA-Z0-9_-]+)\/([a-zA-Z0-9_.-]+)(?:\.git)?/g;
    masked = masked.replace(githubUrlPattern, (match, owner, repo) => {
      const placeholder = `__GITHUB_URL_${urlIndex++}__`;
      let preservedMatch = match;
      preservedMatch = preservedMatch.replace(owner, maskLongPart(owner));
      preservedMatch = preservedMatch.replace(repo, maskLongPart(repo));
      urlMap.set(placeholder, preservedMatch);
      return placeholder;
    });

    const standaloneRepoPattern = /\b([a-zA-Z0-9_-]+)\/([a-zA-Z0-9_.-]+)\b/g;
    masked = masked.replace(standaloneRepoPattern, (match, owner, repo) => {
      const placeholder = `__REPO_PLACEHOLDER_${urlIndex++}__`;
      let preservedMatch = match;
      preservedMatch = preservedMatch.replace(owner, maskLongPart(owner));
      preservedMatch = preservedMatch.replace(repo, maskLongPart(repo));
      urlMap.set(placeholder, preservedMatch);
      return placeholder;
    });

    masked = masked.replace(/\b(?:ghp_[\w-]{20,}|github_pat_[\w-]{20,})\b/gi, '[REDACTED_GITHUB_TOKEN]');
    masked = masked.replace(/[A-Za-z0-9._%+-]+@[A-Za-z0-9.-]+\.[A-Za-z]{2,}/g, '[REDACTED_EMAIL]');
<<<<<<< HEAD
    // Exclude REDACTED placeholders, ghp_/github_pat_ prefixes, REPO_PLACEHOLDER/REPO_PART, and Git commit hashes (40-char hex) from generic token masking
    masked = masked.replace(/\b(?!ghp_)(?!github_pat_)(?!REDACTED)(?!__REPO_(?:PLACEHOLDER|PART)_)(?![a-f0-9]{40}\b)[A-Za-z0-9_-]{20,}\b/g, '[REDACTED_TOKEN]');
=======
    masked = masked.replace(
      /\b(?!ghp_)(?!github_pat_)(?!REDACTED)(?!__(?:GITHUB_URL|REPO_PLACEHOLDER|REPO_PART)_)(?![a-zA-Z_]+(?:_[a-zA-Z_]*)*:)[A-Za-z0-9_-]{20,}\b/g,
      '[REDACTED_TOKEN]',
    );
>>>>>>> aab361e1
    masked = masked.replace(/(Bearer\s+)[\w\-.]+/gi, '$1[REDACTED_TOKEN]');
    masked = masked.replace(/(token=)[\w\-.]+/gi, '$1[REDACTED_TOKEN]');

    for (const [placeholder, original] of urlMap) {
      masked = masked.split(placeholder).join(original);
    }

    for (const [placeholder, original] of partMap) {
      masked = masked.split(placeholder).join(original);
    }

    return masked;
  }

  /**
   * Mask secrets in all files within workflow directory
   *
   * @param workflowDir - Path to .ai-workflow/issue-{number}/ directory
   * @returns MaskingResult with statistics
   */
  public async maskSecretsInWorkflowDir(
    workflowDir: string,
  ): Promise<MaskingResult> {
    const secrets = this.getSecretList();

    if (secrets.length === 0) {
      logger.info('No secrets found in environment variables');
      return {
        filesProcessed: 0,
        secretsMasked: 0,
        errors: [],
      };
    }

    logger.info(`Found ${secrets.length} secret(s) in environment variables`);

    // Find all target files in workflow directory
    const files = await this.findTargetFiles(workflowDir);

    if (files.length === 0) {
      logger.info('No files found to scan for secrets');
      return {
        filesProcessed: 0,
        secretsMasked: 0,
        errors: [],
      };
    }

    logger.info(`Scanning ${files.length} file(s) for secrets`);

    let filesProcessed = 0;
    let totalSecretsMasked = 0;
    const errors: string[] = [];

    // Process each file
    for (const filePath of files) {
      try {
        const result = await this.maskSecretsInFile(filePath, secrets);
        if (result.masked) {
          filesProcessed++;
          totalSecretsMasked += result.count;
          logger.info(
            `Masked ${result.count} secret(s) in ${path.basename(filePath)}`,
          );
        }
      } catch (error) {
        const errorMsg = `Failed to process ${filePath}: ${getErrorMessage(error)}`;
        logger.error(`${errorMsg}`);
        errors.push(errorMsg);
      }
    }

    return {
      filesProcessed,
      secretsMasked: totalSecretsMasked,
      errors,
    };
  }

  /**
   * Find all target files in workflow directory
   */
  private async findTargetFiles(workflowDir: string): Promise<string[]> {
    const files: string[] = [];

    for (const pattern of this.targetFilePatterns) {
      const globPattern = path.join(workflowDir, '**', pattern);
      try {
        const matches = await glob(globPattern, {
          nodir: true,
          absolute: true,
          windowsPathsNoEscape: true,
        });
        files.push(...matches);
      } catch (error) {
        logger.warn(
          `Failed to glob pattern ${globPattern}: ${getErrorMessage(error)}`,
        );
      }
    }

    return files;
  }

  /**
   * Mask secrets in a single file
   */
  private async maskSecretsInFile(
    filePath: string,
    secrets: Secret[],
  ): Promise<{ masked: boolean; count: number }> {
    let content = await fs.readFile(filePath, 'utf-8');
    const originalContent = content;
    let maskedCount = 0;

    for (const secret of secrets) {
      const replacement = `[REDACTED_${secret.name}]`;
      const occurrences = this.countOccurrences(content, secret.value);

      if (occurrences > 0) {
        content = this.replaceAll(content, secret.value, replacement);
        maskedCount += occurrences;
      }
    }

    content = this.maskString(content);

    const modified = content !== originalContent;
    if (modified) {
      await fs.writeFile(filePath, content, 'utf-8');
    }

    return { masked: modified, count: maskedCount };
  }

  /**
   * Count occurrences of a substring in a string
   */
  private countOccurrences(text: string, searchString: string): number {
    let count = 0;
    let position = 0;

    while (true) {
      const index = text.indexOf(searchString, position);
      if (index === -1) break;
      count++;
      position = index + searchString.length;
    }

    return count;
  }

  /**
   * Replace all occurrences of a substring
   */
  private replaceAll(text: string, search: string, replace: string): string {
    return text.split(search).join(replace);
  }

  private isPlainObject(value: unknown): value is Record<string, unknown> {
    if (!value || typeof value !== 'object') {
      return false;
    }
    const proto = Object.getPrototypeOf(value);
    return proto === Object.prototype || proto === null;
  }
}<|MERGE_RESOLUTION|>--- conflicted
+++ resolved
@@ -276,15 +276,8 @@
 
     masked = masked.replace(/\b(?:ghp_[\w-]{20,}|github_pat_[\w-]{20,})\b/gi, '[REDACTED_GITHUB_TOKEN]');
     masked = masked.replace(/[A-Za-z0-9._%+-]+@[A-Za-z0-9.-]+\.[A-Za-z]{2,}/g, '[REDACTED_EMAIL]');
-<<<<<<< HEAD
     // Exclude REDACTED placeholders, ghp_/github_pat_ prefixes, REPO_PLACEHOLDER/REPO_PART, and Git commit hashes (40-char hex) from generic token masking
     masked = masked.replace(/\b(?!ghp_)(?!github_pat_)(?!REDACTED)(?!__REPO_(?:PLACEHOLDER|PART)_)(?![a-f0-9]{40}\b)[A-Za-z0-9_-]{20,}\b/g, '[REDACTED_TOKEN]');
-=======
-    masked = masked.replace(
-      /\b(?!ghp_)(?!github_pat_)(?!REDACTED)(?!__(?:GITHUB_URL|REPO_PLACEHOLDER|REPO_PART)_)(?![a-zA-Z_]+(?:_[a-zA-Z_]*)*:)[A-Za-z0-9_-]{20,}\b/g,
-      '[REDACTED_TOKEN]',
-    );
->>>>>>> aab361e1
     masked = masked.replace(/(Bearer\s+)[\w\-.]+/gi, '$1[REDACTED_TOKEN]');
     masked = masked.replace(/(token=)[\w\-.]+/gi, '$1[REDACTED_TOKEN]');
 
