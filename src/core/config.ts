--- conflicted
+++ resolved
@@ -34,27 +34,13 @@
   // ========== エージェント関連 ==========
 
   /**
-<<<<<<< HEAD
-   * Codex API キーを取得（CODEX_API_KEY のみ、フォールバックなし）
-=======
    * Codex API キーを取得（Codex エージェント専用）
->>>>>>> be1c7795
    * @returns API キー、または未設定の場合は null
    */
   getCodexApiKey(): string | null;
 
   /**
-<<<<<<< HEAD
-   * Claude Code トークンを取得（CLAUDE_CODE_OAUTH_TOKEN → CLAUDE_CODE_API_KEY のフォールバック）
-   * @returns トークン、または未設定の場合は null
-   */
-  getClaudeCodeToken(): string | null;
-
-  /**
-   * Claude Code 認証ファイルパスを取得
-=======
    * Claude Code 認証ファイルパスを取得（レガシー、非推奨）
->>>>>>> be1c7795
    * @returns 認証ファイルパス、または未設定の場合は null
    * @deprecated CLAUDE_CODE_OAUTH_TOKEN または CLAUDE_CODE_API_KEY を使用してください
    */
@@ -243,18 +229,8 @@
   // ========== エージェント関連 ==========
 
   public getCodexApiKey(): string | null {
-<<<<<<< HEAD
-    // CODEX_API_KEY のみ（フォールバックなし、Issue #188）
-    return this.getEnv('CODEX_API_KEY', false);
-  }
-
-  public getClaudeCodeToken(): string | null {
-    // CLAUDE_CODE_OAUTH_TOKEN → CLAUDE_CODE_API_KEY のフォールバック（Issue #188）
-    return this.getEnvWithFallback('CLAUDE_CODE_OAUTH_TOKEN', 'CLAUDE_CODE_API_KEY');
-=======
     // CODEX_API_KEY のみを使用（OPENAI_API_KEY へのフォールバックなし）
     return this.getEnv('CODEX_API_KEY', false);
->>>>>>> be1c7795
   }
 
   public getClaudeCredentialsPath(): string | null {
@@ -280,11 +256,7 @@
   }
 
   public getOpenAiApiKey(): string | null {
-<<<<<<< HEAD
-    // OPENAI_API_KEY のみ（フォールバックなし、Issue #188）
-=======
     // OPENAI_API_KEY のみを使用（テキスト生成用）
->>>>>>> be1c7795
     return this.getEnv('OPENAI_API_KEY', false);
   }
 
