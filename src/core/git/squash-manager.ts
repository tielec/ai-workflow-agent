--- conflicted
+++ resolved
@@ -1,8 +1,5 @@
 import { promises as fs } from 'node:fs';
-<<<<<<< HEAD
-=======
 import { join } from 'node:path';
->>>>>>> 4e9a4d10
 import path from 'node:path';
 import { fileURLToPath } from 'node:url';
 import type { SimpleGit } from 'simple-git';
@@ -258,14 +255,7 @@
 
       // 3. git push --force-with-lease
       logger.info('Force pushing to remote...');
-<<<<<<< HEAD
-      const pushResult = await this.remoteManager.forcePushForSquash(3, 2000);
-      if (!pushResult.success) {
-        throw new Error(`Force push failed: ${pushResult.error}`);
-      }
-=======
       await this.remoteManager.forcePushToRemote();
->>>>>>> 4e9a4d10
 
       logger.info('Squash and push completed successfully.');
     } catch (error) {
