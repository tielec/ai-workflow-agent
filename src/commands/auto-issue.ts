--- conflicted
+++ resolved
@@ -84,16 +84,7 @@
     const credentials = resolveAgentCredentials(homeDir, repoPath);
 
     // 7. エージェントクライアントを初期化（既存の setupAgentClients を活用）
-<<<<<<< HEAD
-    const { codexClient, claudeClient } = setupAgentClients(
-      options.agent,
-      repoPath,
-      credentials.codexApiKey,
-      credentials.claudeCodeToken,
-    );
-=======
     const { codexClient, claudeClient } = setupAgentClients(options.agent, repoPath, credentials);
->>>>>>> be1c7795
 
     if (!codexClient && !claudeClient) {
       throw new Error('Agent mode requires a valid agent configuration.');
