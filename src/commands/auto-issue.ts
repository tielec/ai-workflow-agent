/**
 * auto-issue コマンドハンドラ
 *
 * エージェント（Codex/Claude）を使用してリポジトリのバグを検出し、
 * GitHub Issueを自動作成します。
 *
 * @module auto-issue-command
 */

import path from 'node:path';
import { Octokit } from '@octokit/rest';
import { logger } from '../utils/logger.js';
import { config } from '../core/config.js';
import { getErrorMessage } from '../utils/error-utils.js';
import { resolveAgentCredentials, setupAgentClients } from './execute/agent-setup.js';
import { RepositoryAnalyzer } from '../core/repository-analyzer.js';
import { IssueDeduplicator, type ExistingIssue } from '../core/issue-deduplicator.js';
import { IssueGenerator } from '../core/issue-generator.js';
import { resolveLocalRepoPath } from '../core/repository-utils.js';
import type { CodexAgentClient } from '../core/codex-agent-client.js';
import type { ClaudeAgentClient } from '../core/claude-agent-client.js';
import type {
  AutoIssueOptions,
  IssueCreationResult,
  RawAutoIssueOptions,
} from '../types/auto-issue.js';
import { buildAutoIssueJsonPayload, writeAutoIssueOutputFile } from './auto-issue-output.js';
<<<<<<< HEAD
import { InstructionValidator } from '../core/instruction-validator.js';

/**
 * CLIオプションパース結果（生の入力）
 */
interface RawAutoIssueOptions {
  category?: string;
  limit?: string;
  outputFile?: string;
  dryRun?: boolean;
  similarityThreshold?: string;
  agent?: 'auto' | 'codex' | 'claude';
  creativeMode?: boolean;
  customInstruction?: string;
}
=======
import { InstructionValidator } from '../core/safety/instruction-validator.js';
>>>>>>> 77df48f8

/**
 * auto-issue コマンドのメインハンドラ
 *
 * @param rawOptions - CLIオプション（生の入力）
 * @throws 必須環境変数が未設定の場合、またはエージェントが利用不可の場合
 */
export async function handleAutoIssueCommand(rawOptions: RawAutoIssueOptions): Promise<void> {
  try {
    logger.info('Starting auto-issue command...');

    // 1. オプションパース（デフォルト値適用、バリデーション）
    const options = parseOptions(rawOptions);

    logger.info(
      `Options: category=${options.category}, limit=${options.limit}, dryRun=${options.dryRun}, similarityThreshold=${options.similarityThreshold}, agent=${options.agent}, outputFile=${options.outputFile ?? '(not set)'}, customInstruction=${options.customInstruction ? 'provided' : 'not provided'}`,
    );
    if (options.customInstruction) {
      logger.info(`Using custom instruction: ${options.customInstruction}`);
    }

    if (options.customInstruction) {
      logger.info('Validating custom instruction...');
      const validationResult = await InstructionValidator.validate(options.customInstruction);

      if (!validationResult.isValid) {
        logger.error(`Unsafe custom instruction detected: ${validationResult.reason}`);
        throw new Error(validationResult.errorMessage ?? 'Unsafe custom instruction detected.');
      }

      if (validationResult.confidence === 'low') {
        logger.warn(`Low confidence validation: ${validationResult.reason}`);
      }

      logger.info(
        `Custom instruction validated: category=${validationResult.category}, confidence=${validationResult.confidence}, method=${validationResult.validationMethod}`,
      );
    }

    // 2. GITHUB_REPOSITORY から owner/repo を取得
    const githubRepository = config.getGitHubRepository();
    if (!githubRepository) {
      throw new Error('GITHUB_REPOSITORY environment variable is required.');
    }
    logger.info(`GitHub repository: ${githubRepository}`);

    // 3. リポジトリ名を抽出（例: "tielec/reflection-cloud-api" → "reflection-cloud-api"）
    const [owner, repo] = githubRepository.split('/');
    if (!owner || !repo) {
      throw new Error(`Invalid repository name: ${githubRepository}`);
    }

    // 4. ローカルリポジトリパスを解決
    let repoPath: string;
    try {
      repoPath = resolveLocalRepoPath(repo);
      logger.info(`Resolved repository path: ${repoPath}`);
    } catch (error) {
      logger.error(`Failed to resolve repository path: ${getErrorMessage(error)}`);
      throw new Error(
        `Repository '${repo}' not found locally.\n` +
        `Please ensure REPOS_ROOT is set correctly in Jenkins environment,\n` +
        `or run the command from the repository root in local environment.\n` +
        `Original error: ${getErrorMessage(error)}`
      );
    }

    // 5. REPOS_ROOT の値をログ出力
    const reposRoot = config.getReposRoot();
    logger.info(`REPOS_ROOT: ${reposRoot || '(not set)'}`);

    // 6. エージェント認証情報を解決（既存の resolveAgentCredentials を活用）
    const homeDir = config.getHomeDir();
    const credentials = resolveAgentCredentials(homeDir, repoPath);

    // 7. エージェントクライアントを初期化（既存の setupAgentClients を活用）
    const { codexClient, claudeClient } = setupAgentClients(options.agent, repoPath, credentials);

    if (!codexClient && !claudeClient) {
      throw new Error('Agent mode requires a valid agent configuration.');
    }

    // 8. GitHubクライアントを初期化
    const githubToken = config.getGitHubToken();
    const octokit = new Octokit({ auth: githubToken });

    // 9. リポジトリ探索エンジンで候補を検出（カテゴリに応じて分岐）
    const analyzer = new RepositoryAnalyzer(codexClient, claudeClient);
    let issueResults: IssueCreationResult[] = [];

    if (options.category === 'bug') {
      logger.info('Analyzing repository for bugs...');
      logger.info(`Analyzing repository: ${repoPath}`);
      const bugCandidates = await analyzer.analyze(repoPath, options.agent, {
        customInstruction: options.customInstruction,
      });
      logger.info(`Found ${bugCandidates.length} bug candidates.`);

      if (bugCandidates.length === 0) {
        logger.info('No bug candidates found. Exiting.');
      } else {
        // バグ候補の処理を継続
        issueResults = await processBugCandidates(
          bugCandidates,
          octokit,
          githubRepository,
          codexClient,
          claudeClient,
          options,
        );
      }
    } else if (options.category === 'refactor') {
      logger.info('Analyzing repository for refactoring...');
      logger.info(`Analyzing repository: ${repoPath}`);
      const refactorCandidates = await analyzer.analyzeForRefactoring(repoPath, options.agent, {
        customInstruction: options.customInstruction,
      });
      logger.info(`Found ${refactorCandidates.length} refactoring candidates.`);

      if (refactorCandidates.length === 0) {
        logger.info('No refactoring candidates found. Exiting.');
      } else {
        // リファクタリング候補の処理を継続
        issueResults = await processRefactorCandidates(
          refactorCandidates,
          octokit,
          githubRepository,
          codexClient,
          claudeClient,
          options,
        );
      }
    } else if (options.category === 'enhancement') {
      logger.info('Analyzing repository for enhancement proposals...');
      logger.info(`Analyzing repository: ${repoPath}`);
      logger.info(`Creative mode: ${options.creativeMode ?? false}`);
      const enhancementProposals = await analyzer.analyzeForEnhancements(
        repoPath,
        options.agent,
        { creativeMode: options.creativeMode, customInstruction: options.customInstruction },
      );
      logger.info(`Found ${enhancementProposals.length} enhancement proposals.`);

      if (enhancementProposals.length === 0) {
        logger.info('No enhancement proposals found. Exiting.');
      } else {
        // 機能拡張提案の処理を継続
        issueResults = await processEnhancementCandidates(
          enhancementProposals,
          octokit,
          githubRepository,
          codexClient,
          claudeClient,
          options,
        );
      }
    } else {
      // 'all' は Phase 4 以降で実装予定
      throw new Error(
        `Category "${options.category}" is not yet supported. Please use "bug", "refactor", or "enhancement".`,
      );
    }

    await exportJsonIfRequested(issueResults, options, githubRepository);

    logger.info('auto-issue command completed successfully.');
  } catch (error) {
    logger.error(`auto-issue command failed: ${getErrorMessage(error)}`);
    throw error;
  }
}

/**
 * バグ候補を処理してIssueを作成
 *
 * @param candidates - バグ候補のリスト
 * @param octokit - GitHub API クライアント
 * @param repoName - リポジトリ名（owner/repo 形式）
 * @param codexClient - Codex エージェントクライアント
 * @param claudeClient - Claude エージェントクライアント
 * @param options - auto-issue オプション
 */
async function processBugCandidates(
  candidates: import('../types/auto-issue.js').BugCandidate[],
  octokit: Octokit,
  repoName: string,
  codexClient: CodexAgentClient | null,
  claudeClient: ClaudeAgentClient | null,
  options: AutoIssueOptions,
): Promise<IssueCreationResult[]> {
  // 既存Issueを取得（リポジトリ情報から）
  const [owner, repo] = repoName.split('/');
  if (!owner || !repo) {
    throw new Error(`Invalid repository name: ${repoName}`);
  }

  logger.info('Fetching existing issues...');
  const existingIssuesResponse = await octokit.issues.listForRepo({
    owner,
    repo,
    state: 'open',
    per_page: 100, // 最大100件取得
  });

  const existingIssues: ExistingIssue[] = existingIssuesResponse.data.map((issue) => ({
    number: issue.number,
    title: issue.title,
    body: issue.body ?? '',
  }));

  logger.info(`Fetched ${existingIssues.length} existing open issues.`);

  // 重複検出でフィルタリング
  const deduplicator = new IssueDeduplicator();
  logger.info('Filtering duplicate issues...');
  const filteredCandidates = await deduplicator.filterDuplicates(
    candidates,
    existingIssues,
    options.similarityThreshold,
  );
  logger.info(`After deduplication: ${filteredCandidates.length} candidates.`);

  if (filteredCandidates.length === 0) {
    logger.info('No non-duplicate candidates found. Exiting.');
    return [];
  }

  // limitオプションで制限
  const limitedCandidates = filteredCandidates.slice(0, options.limit);
  logger.info(`Limiting to ${limitedCandidates.length} candidates (limit: ${options.limit}).`);

  // Issue生成
  const generator = new IssueGenerator(codexClient, claudeClient, octokit, repoName);
  const results: IssueCreationResult[] = [];

  for (const candidate of limitedCandidates) {
    logger.info(`Generating issue for: "${candidate.title}"`);
    const result = await generator.generate(candidate, options.agent, options.dryRun);
    results.push(result);
  }

  // 結果サマリーを表示
  reportResults(results, options.dryRun);

  return results;
}

/**
 * リファクタリング候補を処理してIssueを作成
 *
 * @param candidates - リファクタリング候補のリスト
 * @param octokit - GitHub API クライアント
 * @param repoName - リポジトリ名（owner/repo 形式）
 * @param codexClient - Codex エージェントクライアント
 * @param claudeClient - Claude エージェントクライアント
 * @param options - auto-issue オプション
 */
async function processRefactorCandidates(
  candidates: import('../types/auto-issue.js').RefactorCandidate[],
  octokit: Octokit,
  repoName: string,
  codexClient: CodexAgentClient | null,
  claudeClient: ClaudeAgentClient | null,
  options: AutoIssueOptions,
): Promise<IssueCreationResult[]> {
  // 優先度でソート（high → medium → low）
  const sortedCandidates = candidates.sort((a, b) => {
    const priorityOrder = { high: 3, medium: 2, low: 1 };
    return priorityOrder[b.priority] - priorityOrder[a.priority];
  });

  // limitオプションで制限
  const limitedCandidates = sortedCandidates.slice(0, options.limit);
  logger.info(`Limiting to ${limitedCandidates.length} candidates (limit: ${options.limit}).`);

  // Issue生成
  const generator = new IssueGenerator(codexClient, claudeClient, octokit, repoName);
  const results: IssueCreationResult[] = [];

  for (const candidate of limitedCandidates) {
    logger.info(
      `Generating refactoring issue for: "${candidate.type}" in "${candidate.filePath}"`,
    );
    const result = await generator.generateRefactorIssue(candidate, options.agent, options.dryRun);
    results.push(result);
  }

  // 結果サマリーを表示
  reportResults(results, options.dryRun);

  return results;
}

/**
 * 機能拡張提案を処理してIssueを作成
 *
 * @param proposals - 機能拡張提案のリスト
 * @param octokit - GitHub API クライアント
 * @param repoName - リポジトリ名（owner/repo 形式）
 * @param codexClient - Codex エージェントクライアント
 * @param claudeClient - Claude エージェントクライアント
 * @param options - auto-issue オプション
 */
async function processEnhancementCandidates(
  proposals: import('../types/auto-issue.js').EnhancementProposal[],
  octokit: Octokit,
  repoName: string,
  codexClient: CodexAgentClient | null,
  claudeClient: ClaudeAgentClient | null,
  options: AutoIssueOptions,
): Promise<IssueCreationResult[]> {
  // 期待される効果でソート（high → medium → low）
  const sortedProposals = proposals.sort((a, b) => {
    const impactOrder = { high: 3, medium: 2, low: 1 };
    return impactOrder[b.expected_impact] - impactOrder[a.expected_impact];
  });

  // limitオプションで制限
  const limitedProposals = sortedProposals.slice(0, options.limit);
  logger.info(`Limiting to ${limitedProposals.length} proposals (limit: ${options.limit}).`);

  // Issue生成
  const generator = new IssueGenerator(codexClient, claudeClient, octokit, repoName);
  const results: IssueCreationResult[] = [];

  for (const proposal of limitedProposals) {
    logger.info(`Generating enhancement issue for: "${proposal.type}" - "${proposal.title}"`);
    const result = await generator.generateEnhancementIssue(
      proposal,
      options.agent,
      options.dryRun,
    );
    results.push(result);
  }

  // 結果サマリーを表示
  reportResults(results, options.dryRun);

  return results;
}

/**
 * JSON出力を必要に応じて実行
 *
 * @param results - Issue作成結果
 * @param options - CLIオプション
 * @param repository - リポジトリ名 (owner/repo)
 */
async function exportJsonIfRequested(
  results: IssueCreationResult[],
  options: AutoIssueOptions,
  repository: string,
): Promise<void> {
  if (!options.outputFile) {
    return;
  }

  const execution = {
    timestamp: new Date().toISOString(),
    repository,
    category: options.category,
    dryRun: options.dryRun,
  };

  try {
    const payload = buildAutoIssueJsonPayload({ execution, results });
    await writeAutoIssueOutputFile(options.outputFile, payload);
    logger.info(`auto-issue JSON output written to ${options.outputFile}`);
  } catch (error) {
    logger.error(`Failed to write auto-issue JSON output: ${getErrorMessage(error)}`);
    throw error;
  }
}

/**
 * バグ候補を処理してIssueを作成（旧バージョン - 削除予定）
 *
 * この関数は既存のコードとの互換性のために残していますが、
 * 新しいコードでは processBugCandidates を使用してください。
 *
 * @deprecated Use processBugCandidates instead
 */
async function processLegacyBugFlow(
  candidates: import('../types/auto-issue.js').BugCandidate[],
  octokit: Octokit,
  repoName: string,
  codexClient: CodexAgentClient | null,
  claudeClient: ClaudeAgentClient | null,
  options: AutoIssueOptions,
): Promise<IssueCreationResult[]> {
  // 7. 既存Issueを取得（リポジトリ情報から）
  const [owner, repo] = repoName.split('/');
  if (!owner || !repo) {
    throw new Error(`Invalid repository name: ${repoName}`);
  }

  logger.info('Fetching existing issues...');
  const existingIssuesResponse = await octokit.issues.listForRepo({
    owner,
    repo,
    state: 'open',
    per_page: 100, // 最大100件取得
  });

  const existingIssues: ExistingIssue[] = existingIssuesResponse.data.map((issue) => ({
    number: issue.number,
    title: issue.title,
    body: issue.body ?? '',
  }));

  logger.info(`Fetched ${existingIssues.length} existing open issues.`);

  // 8. 重複検出でフィルタリング
  const deduplicator = new IssueDeduplicator();
  logger.info('Filtering duplicate issues...');
  const filteredCandidates = await deduplicator.filterDuplicates(
    candidates,
    existingIssues,
    options.similarityThreshold,
  );
  logger.info(`After deduplication: ${filteredCandidates.length} candidates.`);

  if (filteredCandidates.length === 0) {
    logger.info('No non-duplicate candidates found. Exiting.');
    return [];
  }

  // 9. limitオプションで制限
  const limitedCandidates = filteredCandidates.slice(0, options.limit);
  logger.info(`Limiting to ${limitedCandidates.length} candidates (limit: ${options.limit}).`);

  // 10. Issue生成
  const generator = new IssueGenerator(codexClient, claudeClient, octokit, repoName);
  const results: IssueCreationResult[] = [];

  for (const candidate of limitedCandidates) {
    logger.info(`Generating issue for: "${candidate.title}"`);
    const result = await generator.generate(candidate, options.agent, options.dryRun);
    results.push(result);
  }

  // 11. 結果サマリーを表示
  reportResults(results, options.dryRun);

  return results;
}

/**
 * CLIオプションをパース
 *
 * @param rawOptions - 生のCLIオプション
 * @returns パース済みオプション
 * @throws オプションバリデーションエラー
 */
function parseOptions(rawOptions: RawAutoIssueOptions): AutoIssueOptions {
  // category（デフォルト: 'bug'）
  const category = rawOptions.category ?? 'bug';
  if (!['bug', 'refactor', 'enhancement', 'all'].includes(category)) {
    throw new Error(
      `Invalid category: "${category}". Allowed values: bug, refactor, enhancement, all`,
    );
  }

  // limit（デフォルト: 5）
  const limitStr = rawOptions.limit ?? '5';
  const limit = parseInt(limitStr, 10);
  if (!Number.isFinite(limit) || limit < 1) {
    throw new Error(`Invalid limit: "${limitStr}". Must be a positive integer.`);
  }

  // outputFile（オプション）
  const outputFileRaw = rawOptions.outputFile;
  let outputFile: string | undefined;
  if (typeof outputFileRaw === 'string') {
    const trimmed = outputFileRaw.trim();
    if (!trimmed) {
      throw new Error('output-file must not be empty.');
    }
    outputFile = path.resolve(process.cwd(), trimmed);
  }

  // dryRun（デフォルト: false）
  const dryRun = rawOptions.dryRun ?? false;

  // similarityThreshold（デフォルト: 0.8）
  const similarityThresholdStr = rawOptions.similarityThreshold ?? '0.8';
  const similarityThreshold = parseFloat(similarityThresholdStr);
  if (
    !Number.isFinite(similarityThreshold) ||
    similarityThreshold < 0.0 ||
    similarityThreshold > 1.0
  ) {
    throw new Error(
      `Invalid similarity-threshold: "${similarityThresholdStr}". Must be between 0.0 and 1.0.`,
    );
  }

  // agent（デフォルト: 'auto'）
  const agent = rawOptions.agent ?? 'auto';
  if (!['auto', 'codex', 'claude'].includes(agent)) {
    throw new Error(`Invalid agent: "${agent}". Allowed values: auto, codex, claude`);
  }

  // creativeMode（デフォルト: false）
  const creativeMode = rawOptions.creativeMode ?? false;

<<<<<<< HEAD
  // customInstruction（オプション）
  const customInstructionRaw = rawOptions.customInstruction;
  let customInstruction: string | undefined;
  if (typeof customInstructionRaw === 'string') {
    const trimmed = customInstructionRaw.trim();
    if (!trimmed) {
      throw new Error('custom-instruction must not be empty.');
    }
    customInstruction = trimmed;
=======
  // customInstruction（オプション、バリデーション付き）
  let customInstruction: string | undefined;
  if (typeof rawOptions.customInstruction === 'string') {
    const trimmed = rawOptions.customInstruction.trim();
    if (trimmed) {
      const validationResult = InstructionValidator.validate(trimmed);
      if (!validationResult.isValid) {
        throw new Error(
          validationResult.errorMessage ??
            'Invalid custom instruction. Custom instructions must be analysis-only.',
        );
      }
      customInstruction = trimmed;
    }
  } else if (rawOptions.customInstruction !== undefined) {
    throw new Error('custom-instruction must be a string value.');
>>>>>>> 77df48f8
  }

  return {
    category: category as 'bug' | 'refactor' | 'enhancement' | 'all',
    limit,
    outputFile,
    dryRun,
    similarityThreshold,
    agent: agent as 'auto' | 'codex' | 'claude',
    creativeMode,
    customInstruction,
  };
}

/**
 * 実行結果サマリーを表示
 *
 * @param results - Issue作成結果のリスト
 * @param dryRun - dry-runモードフラグ
 */
function reportResults(results: IssueCreationResult[], dryRun: boolean): void {
  logger.info('===== auto-issue Results =====');

  if (dryRun) {
    logger.info(`[DRY RUN] ${results.length} issue candidates found.`);
    logger.info('No issues were created (dry-run mode).');
    return;
  }

  const successResults = results.filter((r) => r.success && r.issueUrl);
  const failedResults = results.filter((r) => !r.success);

  logger.info(`Successfully created ${successResults.length} issues:`);
  for (const result of successResults) {
    logger.info(`  - Issue #${result.issueNumber}: ${result.issueUrl}`);
  }

  if (failedResults.length > 0) {
    logger.warn(`Failed to create ${failedResults.length} issues:`);
    for (const result of failedResults) {
      logger.warn(`  - Error: ${result.error}`);
    }
  }

  logger.info('==============================');
}<|MERGE_RESOLUTION|>--- conflicted
+++ resolved
@@ -25,7 +25,6 @@
   RawAutoIssueOptions,
 } from '../types/auto-issue.js';
 import { buildAutoIssueJsonPayload, writeAutoIssueOutputFile } from './auto-issue-output.js';
-<<<<<<< HEAD
 import { InstructionValidator } from '../core/instruction-validator.js';
 
 /**
@@ -41,9 +40,6 @@
   creativeMode?: boolean;
   customInstruction?: string;
 }
-=======
-import { InstructionValidator } from '../core/safety/instruction-validator.js';
->>>>>>> 77df48f8
 
 /**
  * auto-issue コマンドのメインハンドラ
@@ -550,7 +546,6 @@
   // creativeMode（デフォルト: false）
   const creativeMode = rawOptions.creativeMode ?? false;
 
-<<<<<<< HEAD
   // customInstruction（オプション）
   const customInstructionRaw = rawOptions.customInstruction;
   let customInstruction: string | undefined;
@@ -560,24 +555,6 @@
       throw new Error('custom-instruction must not be empty.');
     }
     customInstruction = trimmed;
-=======
-  // customInstruction（オプション、バリデーション付き）
-  let customInstruction: string | undefined;
-  if (typeof rawOptions.customInstruction === 'string') {
-    const trimmed = rawOptions.customInstruction.trim();
-    if (trimmed) {
-      const validationResult = InstructionValidator.validate(trimmed);
-      if (!validationResult.isValid) {
-        throw new Error(
-          validationResult.errorMessage ??
-            'Invalid custom instruction. Custom instructions must be analysis-only.',
-        );
-      }
-      customInstruction = trimmed;
-    }
-  } else if (rawOptions.customInstruction !== undefined) {
-    throw new Error('custom-instruction must be a string value.');
->>>>>>> 77df48f8
   }
 
   return {
