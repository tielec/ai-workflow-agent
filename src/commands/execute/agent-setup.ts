import process from 'node:process';

import { logger } from '../../utils/logger.js';
import { config } from '../../core/config.js';
import { CodexAgentClient } from '../../core/codex-agent-client.js';
import { ClaudeAgentClient } from '../../core/claude-agent-client.js';

/**
 * エージェント初期化結果
 */
export interface AgentSetupResult {
  /**
   * Codex エージェントクライアント（未初期化時は null）
   */
  codexClient: CodexAgentClient | null;

  /**
   * Claude エージェントクライアント（未初期化時は null）
   */
  claudeClient: ClaudeAgentClient | null;
}

/**
 * 認証情報解決結果
 */
export interface CredentialsResult {
  /**
   * Codex API キー（未設定時は null）
   */
  codexApiKey: string | null;

  /**
<<<<<<< HEAD
   * Claude Code トークン（OAUTH_TOKEN または API_KEY、未設定時は null）
=======
   * Claude Code トークン（未設定時は null）
   * CLAUDE_CODE_OAUTH_TOKEN または CLAUDE_CODE_API_KEY
   */
  claudeCodeToken: string | null;

  /**
   * Claude 認証情報ファイルパス（未設定時は null）
   * @deprecated credentials.json は非推奨。CLAUDE_CODE_OAUTH_TOKEN または CLAUDE_CODE_API_KEY を使用してください。
>>>>>>> be1c7795
   */
  claudeCodeToken: string | null;
}

/**
 * 認証情報を解決（フォールバック処理）
 *
<<<<<<< HEAD
 * Codex API キーと Claude Code トークンを以下の優先順位で探索します:
 *
 * **Codex API キー**:
 * 1. CODEX_API_KEY 環境変数（フォールバックなし、Issue #188）
 *
 * **Claude Code トークン**:
 * 1. CLAUDE_CODE_OAUTH_TOKEN 環境変数（優先）
 * 2. CLAUDE_CODE_API_KEY 環境変数（フォールバック）
=======
 * Codex API キーと Claude 認証情報を以下の優先順位で探索します:
 *
 * **Codex API キー**:
 * 1. CODEX_API_KEY 環境変数
 *
 * **Claude 認証情報**:
 * 1. CLAUDE_CODE_OAUTH_TOKEN 環境変数（推奨）
 * 2. CLAUDE_CODE_API_KEY 環境変数（フォールバック）
 * 3. credentials.json ファイル（レガシー、非推奨）
 *    - CLAUDE_CODE_CREDENTIALS_PATH 環境変数
 *    - ~/.claude-code/credentials.json
 *    - <repo>/.claude-code/credentials.json
>>>>>>> be1c7795
 *
 * @param _homeDir - ホームディレクトリ（未使用、後方互換性のため保持）
 * @param _repoRoot - リポジトリルート（未使用、後方互換性のため保持）
 * @returns 認証情報解決結果
 */
<<<<<<< HEAD
export function resolveAgentCredentials(_homeDir: string, _repoRoot: string): CredentialsResult {
  // Codex API キーの解決（CODEX_API_KEY のみ、フォールバックなし）
  const codexApiKey = config.getCodexApiKey();

  // Claude Code トークンの解決（OAUTH_TOKEN → API_KEY のフォールバック）
  const claudeCodeToken = config.getClaudeCodeToken();
=======
export function resolveAgentCredentials(homeDir: string, repoRoot: string): CredentialsResult {
  // Codex API キーの解決
  const codexApiKey = config.getCodexApiKey();

  // Claude Code トークンの解決（OAUTH_TOKEN → API_KEY）
  const claudeCodeToken = config.getClaudeCodeToken();

  // Claude 認証情報ファイルパスの候補を探索（レガシー、非推奨）
  let claudeCredentialsPath: string | null = null;

  if (!claudeCodeToken) {
    const claudeCandidatePaths: string[] = [];

    // 優先度1: CLAUDE_CODE_CREDENTIALS_PATH 環境変数
    const claudeCredentialsEnv = config.getClaudeCredentialsPath();
    if (claudeCredentialsEnv) {
      claudeCandidatePaths.push(claudeCredentialsEnv);
    }

    // 優先度2: ~/.claude-code/credentials.json
    claudeCandidatePaths.push(path.join(homeDir, '.claude-code', 'credentials.json'));

    // 優先度3: <repo>/.claude-code/credentials.json
    claudeCandidatePaths.push(path.join(repoRoot, '.claude-code', 'credentials.json'));

    // 最初に存在するファイルパスを採用
    claudeCredentialsPath =
      claudeCandidatePaths.find((candidate) => candidate && fs.existsSync(candidate)) ?? null;

    if (claudeCredentialsPath) {
      logger.warn(
        'Using credentials.json for Claude Code authentication. This is deprecated. ' +
          'Please set CLAUDE_CODE_OAUTH_TOKEN or CLAUDE_CODE_API_KEY environment variable instead.',
      );
    }
  }
>>>>>>> be1c7795

  return {
    codexApiKey,
    claudeCodeToken,
<<<<<<< HEAD
=======
    claudeCredentialsPath,
>>>>>>> be1c7795
  };
}

/**
 * Codex/Claude クライアントを初期化
 *
 * エージェントモードに基づいて、Codex および Claude エージェントクライアントを初期化します。
 *
 * **エージェントモード動作**:
 * - 'codex': Codex のみ使用（codexApiKey 必須、なければエラー）
<<<<<<< HEAD
 * - 'claude': Claude のみ使用（claudeCodeToken 必須、なければエラー）
=======
 * - 'claude': Claude のみ使用（claudeCodeToken または claudeCredentialsPath 必須、なければエラー）
>>>>>>> be1c7795
 * - 'auto': Codex 優先、Claude にフォールバック（いずれかが必須）
 *
 * @param agentMode - エージェントモード ('auto' | 'codex' | 'claude')
 * @param workingDir - 作業ディレクトリ
<<<<<<< HEAD
 * @param codexApiKey - Codex API キー（オプション）
 * @param claudeCodeToken - Claude Code トークン（オプション）
=======
 * @param credentials - 認証情報（codexApiKey, claudeCodeToken, claudeCredentialsPath）
>>>>>>> be1c7795
 * @returns エージェント初期化結果
 * @throws {Error} 必須の認証情報が存在しない場合
 */
export function setupAgentClients(
  agentMode: 'auto' | 'codex' | 'claude',
  workingDir: string,
<<<<<<< HEAD
  codexApiKey: string | null,
  claudeCodeToken: string | null,
=======
  credentials: CredentialsResult,
>>>>>>> be1c7795
): AgentSetupResult {
  const { codexApiKey, claudeCodeToken, claudeCredentialsPath } = credentials;
  let codexClient: CodexAgentClient | null = null;
  let claudeClient: ClaudeAgentClient | null = null;

  // Claude の認証情報が利用可能かどうか
  const hasClaudeCredentials = !!(claudeCodeToken || claudeCredentialsPath);

  switch (agentMode) {
    case 'codex': {
      // Codex 強制モード: codexApiKey 必須
      if (!codexApiKey || !codexApiKey.trim()) {
        throw new Error(
          'Agent mode "codex" requires CODEX_API_KEY to be set with a valid Codex API key.',
        );
      }
      const trimmed = codexApiKey.trim();
      // 環境変数設定
      process.env.CODEX_API_KEY = trimmed;
<<<<<<< HEAD
=======
      if (!process.env.OPENAI_API_KEY || !process.env.OPENAI_API_KEY.trim()) {
        process.env.OPENAI_API_KEY = trimmed;
      }
>>>>>>> be1c7795

      codexClient = new CodexAgentClient({ workingDir, model: 'gpt-5-codex' });
      logger.info('Codex agent enabled (codex mode).');
      break;
    }
    case 'claude': {
<<<<<<< HEAD
      // Claude 強制モード: claudeCodeToken 必須
      if (!claudeCodeToken || !claudeCodeToken.trim()) {
        throw new Error(
          'Agent mode "claude" requires CLAUDE_CODE_OAUTH_TOKEN or CLAUDE_CODE_API_KEY to be set.',
        );
      }
      claudeClient = new ClaudeAgentClient({ workingDir });
=======
      // Claude 強制モード: claudeCodeToken または claudeCredentialsPath 必須
      if (!hasClaudeCredentials) {
        throw new Error(
          'Agent mode "claude" requires Claude Code credentials. ' +
            'Set CLAUDE_CODE_OAUTH_TOKEN or CLAUDE_CODE_API_KEY environment variable.',
        );
      }

      // ClaudeAgentClient は内部で認証情報を解決するので、credentialsPath はレガシー用のみ
      claudeClient = new ClaudeAgentClient({
        workingDir,
        credentialsPath: claudeCredentialsPath ?? undefined,
      });
>>>>>>> be1c7795
      logger.info('Claude Code agent enabled (claude mode).');
      break;
    }
    case 'auto':
    default: {
      // Auto モード: Codex 優先、Claude にフォールバック
      if (codexApiKey && codexApiKey.trim().length > 0) {
        const trimmed = codexApiKey.trim();
        process.env.CODEX_API_KEY = trimmed;
        codexClient = new CodexAgentClient({ workingDir, model: 'gpt-5-codex' });
        logger.info('Codex API key detected. Codex agent enabled (model=gpt-5-codex).');
      }

<<<<<<< HEAD
      if (claudeCodeToken && claudeCodeToken.trim().length > 0) {
=======
      if (hasClaudeCredentials) {
>>>>>>> be1c7795
        if (!codexClient) {
          logger.info('Codex agent unavailable. Using Claude Code.');
        } else {
          logger.info('Claude Code token detected. Fallback available.');
        }
<<<<<<< HEAD
        claudeClient = new ClaudeAgentClient({ workingDir });
=======
        claudeClient = new ClaudeAgentClient({
          workingDir,
          credentialsPath: claudeCredentialsPath ?? undefined,
        });
>>>>>>> be1c7795
      }
      break;
    }
  }

  return {
    codexClient,
    claudeClient,
  };
}<|MERGE_RESOLUTION|>--- conflicted
+++ resolved
@@ -1,4 +1,6 @@
+import path from 'node:path';
 import process from 'node:process';
+import fs from 'fs-extra';
 
 import { logger } from '../../utils/logger.js';
 import { config } from '../../core/config.js';
@@ -30,9 +32,6 @@
   codexApiKey: string | null;
 
   /**
-<<<<<<< HEAD
-   * Claude Code トークン（OAUTH_TOKEN または API_KEY、未設定時は null）
-=======
    * Claude Code トークン（未設定時は null）
    * CLAUDE_CODE_OAUTH_TOKEN または CLAUDE_CODE_API_KEY
    */
@@ -41,24 +40,13 @@
   /**
    * Claude 認証情報ファイルパス（未設定時は null）
    * @deprecated credentials.json は非推奨。CLAUDE_CODE_OAUTH_TOKEN または CLAUDE_CODE_API_KEY を使用してください。
->>>>>>> be1c7795
-   */
-  claudeCodeToken: string | null;
+   */
+  claudeCredentialsPath: string | null;
 }
 
 /**
  * 認証情報を解決（フォールバック処理）
  *
-<<<<<<< HEAD
- * Codex API キーと Claude Code トークンを以下の優先順位で探索します:
- *
- * **Codex API キー**:
- * 1. CODEX_API_KEY 環境変数（フォールバックなし、Issue #188）
- *
- * **Claude Code トークン**:
- * 1. CLAUDE_CODE_OAUTH_TOKEN 環境変数（優先）
- * 2. CLAUDE_CODE_API_KEY 環境変数（フォールバック）
-=======
  * Codex API キーと Claude 認証情報を以下の優先順位で探索します:
  *
  * **Codex API キー**:
@@ -71,20 +59,11 @@
  *    - CLAUDE_CODE_CREDENTIALS_PATH 環境変数
  *    - ~/.claude-code/credentials.json
  *    - <repo>/.claude-code/credentials.json
->>>>>>> be1c7795
- *
- * @param _homeDir - ホームディレクトリ（未使用、後方互換性のため保持）
- * @param _repoRoot - リポジトリルート（未使用、後方互換性のため保持）
+ *
+ * @param homeDir - ホームディレクトリ
+ * @param repoRoot - リポジトリルート
  * @returns 認証情報解決結果
  */
-<<<<<<< HEAD
-export function resolveAgentCredentials(_homeDir: string, _repoRoot: string): CredentialsResult {
-  // Codex API キーの解決（CODEX_API_KEY のみ、フォールバックなし）
-  const codexApiKey = config.getCodexApiKey();
-
-  // Claude Code トークンの解決（OAUTH_TOKEN → API_KEY のフォールバック）
-  const claudeCodeToken = config.getClaudeCodeToken();
-=======
 export function resolveAgentCredentials(homeDir: string, repoRoot: string): CredentialsResult {
   // Codex API キーの解決
   const codexApiKey = config.getCodexApiKey();
@@ -121,15 +100,11 @@
       );
     }
   }
->>>>>>> be1c7795
 
   return {
     codexApiKey,
     claudeCodeToken,
-<<<<<<< HEAD
-=======
     claudeCredentialsPath,
->>>>>>> be1c7795
   };
 }
 
@@ -140,33 +115,19 @@
  *
  * **エージェントモード動作**:
  * - 'codex': Codex のみ使用（codexApiKey 必須、なければエラー）
-<<<<<<< HEAD
- * - 'claude': Claude のみ使用（claudeCodeToken 必須、なければエラー）
-=======
  * - 'claude': Claude のみ使用（claudeCodeToken または claudeCredentialsPath 必須、なければエラー）
->>>>>>> be1c7795
  * - 'auto': Codex 優先、Claude にフォールバック（いずれかが必須）
  *
  * @param agentMode - エージェントモード ('auto' | 'codex' | 'claude')
  * @param workingDir - 作業ディレクトリ
-<<<<<<< HEAD
- * @param codexApiKey - Codex API キー（オプション）
- * @param claudeCodeToken - Claude Code トークン（オプション）
-=======
  * @param credentials - 認証情報（codexApiKey, claudeCodeToken, claudeCredentialsPath）
->>>>>>> be1c7795
  * @returns エージェント初期化結果
  * @throws {Error} 必須の認証情報が存在しない場合
  */
 export function setupAgentClients(
   agentMode: 'auto' | 'codex' | 'claude',
   workingDir: string,
-<<<<<<< HEAD
-  codexApiKey: string | null,
-  claudeCodeToken: string | null,
-=======
   credentials: CredentialsResult,
->>>>>>> be1c7795
 ): AgentSetupResult {
   const { codexApiKey, claudeCodeToken, claudeCredentialsPath } = credentials;
   let codexClient: CodexAgentClient | null = null;
@@ -186,27 +147,15 @@
       const trimmed = codexApiKey.trim();
       // 環境変数設定
       process.env.CODEX_API_KEY = trimmed;
-<<<<<<< HEAD
-=======
       if (!process.env.OPENAI_API_KEY || !process.env.OPENAI_API_KEY.trim()) {
         process.env.OPENAI_API_KEY = trimmed;
       }
->>>>>>> be1c7795
 
       codexClient = new CodexAgentClient({ workingDir, model: 'gpt-5-codex' });
       logger.info('Codex agent enabled (codex mode).');
       break;
     }
     case 'claude': {
-<<<<<<< HEAD
-      // Claude 強制モード: claudeCodeToken 必須
-      if (!claudeCodeToken || !claudeCodeToken.trim()) {
-        throw new Error(
-          'Agent mode "claude" requires CLAUDE_CODE_OAUTH_TOKEN or CLAUDE_CODE_API_KEY to be set.',
-        );
-      }
-      claudeClient = new ClaudeAgentClient({ workingDir });
-=======
       // Claude 強制モード: claudeCodeToken または claudeCredentialsPath 必須
       if (!hasClaudeCredentials) {
         throw new Error(
@@ -220,7 +169,6 @@
         workingDir,
         credentialsPath: claudeCredentialsPath ?? undefined,
       });
->>>>>>> be1c7795
       logger.info('Claude Code agent enabled (claude mode).');
       break;
     }
@@ -230,28 +178,23 @@
       if (codexApiKey && codexApiKey.trim().length > 0) {
         const trimmed = codexApiKey.trim();
         process.env.CODEX_API_KEY = trimmed;
+        if (!process.env.OPENAI_API_KEY || !process.env.OPENAI_API_KEY.trim()) {
+          process.env.OPENAI_API_KEY = trimmed;
+        }
         codexClient = new CodexAgentClient({ workingDir, model: 'gpt-5-codex' });
         logger.info('Codex API key detected. Codex agent enabled (model=gpt-5-codex).');
       }
 
-<<<<<<< HEAD
-      if (claudeCodeToken && claudeCodeToken.trim().length > 0) {
-=======
       if (hasClaudeCredentials) {
->>>>>>> be1c7795
         if (!codexClient) {
           logger.info('Codex agent unavailable. Using Claude Code.');
         } else {
-          logger.info('Claude Code token detected. Fallback available.');
+          logger.info('Claude Code credentials detected. Fallback available.');
         }
-<<<<<<< HEAD
-        claudeClient = new ClaudeAgentClient({ workingDir });
-=======
         claudeClient = new ClaudeAgentClient({
           workingDir,
           credentialsPath: claudeCredentialsPath ?? undefined,
         });
->>>>>>> be1c7795
       }
       break;
     }
