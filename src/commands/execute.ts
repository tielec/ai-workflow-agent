--- conflicted
+++ resolved
@@ -162,20 +162,11 @@
   const credentials = resolveAgentCredentials(homeDir, repoRoot);
 
   // 5. エージェント初期化（agent-setup に委譲）
-<<<<<<< HEAD
-  const { codexClient, claudeClient } = setupAgentClients(
-    agentMode,
-    workingDir,
-    credentials.codexApiKey,
-    credentials.claudeCodeToken,
-  );
-=======
   const { codexClient, claudeClient } = setupAgentClients(agentMode, workingDir, credentials);
->>>>>>> be1c7795
 
   if (!codexClient && !claudeClient) {
     logger.error(
-      `Agent mode "${agentMode}" requires a valid agent configuration, but neither CODEX_API_KEY nor CLAUDE_CODE_OAUTH_TOKEN/CLAUDE_CODE_API_KEY are available.`,
+      `Agent mode "${agentMode}" requires a valid agent configuration, but neither Codex API key nor Claude Code credentials are available.`,
     );
     process.exit(1);
   }
