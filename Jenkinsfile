/**
 * AI Workflow Orchestrator - Jenkinsfile
 *
 * GitHub IssueからPR作成まで、Claude AIによる自動開発を実行
 *
 * パラメータ（Job DSLで定義）:
 * - ISSUE_URL: GitHub Issue URL（auto_issue以外のモードで必須）
 * - EXECUTION_MODE: 実行モード（デフォルト: all_phases）
 *   - all_phases: 全フェーズを一括実行
 *   - preset: 定義済みワークフローパターンを実行（推奨）
 *   - single_phase: 特定フェーズのみ実行（デバッグ用）
 *   - rollback: フェーズ差し戻し実行（v0.4.0、Issue #90）
 *   - auto_issue: AIエージェントによる自動Issue作成（v0.5.0、Issue #121）
 * - PRESET: プリセット名（presetモード時のみ有効、デフォルト: quick-fix）
 *   - quick-fix, implementation, testing, review-requirements, review-design, review-test-scenario, finalize
 * - START_PHASE: 開始フェーズ（single_phaseモード時のみ有効、デフォルト: planning）
 * - ROLLBACK_TO_PHASE: 差し戻し先フェーズ（rollbackモード時のみ有効、デフォルト: implementation）
 * - ROLLBACK_TO_STEP: 差し戻し先ステップ（rollbackモード時、省略可、デフォルト: revise）
 * - ROLLBACK_REASON: 差し戻し理由（rollbackモード時のみ有効、省略時はインタラクティブ入力）
 * - ROLLBACK_REASON_FILE: 差し戻し理由ファイルパス（rollbackモード時、省略可）
 * - AUTO_ISSUE_CATEGORY: Issue検出カテゴリ（auto_issueモード時、デフォルト: bug）
 *   - bug: バグ検出
 *   - refactor: リファクタリング候補（Phase 2で実装予定）
 *   - enhancement: 機能拡張提案（Phase 3で実装予定）
 *   - all: 全カテゴリ
 * - AUTO_ISSUE_LIMIT: 作成するIssue上限（auto_issueモード時、デフォルト: 5）
 * - AUTO_ISSUE_SIMILARITY_THRESHOLD: 重複判定の類似度閾値（auto_issueモード時、デフォルト: 0.8）
 * - FORCE_RESET: 強制リセット（デフォルト: false）
 * - DRY_RUN: ドライランモード（デフォルト: false）
 * - SKIP_REVIEW: レビュースキップ（デフォルト: false）
 * - MAX_RETRIES: 最大リトライ回数（デフォルト: 3）
 * - COST_LIMIT_USD: コスト上限USD（デフォルト: 5.0）
 * - LOG_LEVEL: ログレベル（デフォルト: INFO）
 * - GIT_COMMIT_USER_NAME: Gitコミット時のユーザー名（デフォルト: AI Workflow Bot）
 * - GIT_COMMIT_USER_EMAIL: Gitコミット時のメールアドレス（デフォルト: ai-workflow@example.com）
 * - AWS_ACCESS_KEY_ID: AWS アクセスキー ID（任意、Infrastructure as Code実行時に必要）
 * - AWS_SECRET_ACCESS_KEY: AWS シークレットアクセスキー（任意、Infrastructure as Code実行時に必要）
 * - AWS_SESSION_TOKEN: AWS セッショントークン（任意、一時的な認証情報を使用する場合）
 * - CLEANUP_ON_COMPLETE_FORCE: Evaluation Phase完了後にワークフローディレクトリを強制削除（デフォルト: false、Issue #2）
 *
<<<<<<< HEAD
 * 認証情報:
 * - CODEX_API_KEY: Codex エージェント用 API Key（Job DSLパラメータから取得）
 * - OPENAI_API_KEY: OpenAI API Key（Job DSLパラメータから取得）
 * - GITHUB_TOKEN: GitHub Personal Access Token（Job DSLパラメータから取得）
 * - CLAUDE_CODE_OAUTH_TOKEN: Claude Code OAuth Token（Job DSLパラメータから取得、優先）
 * - CLAUDE_CODE_API_KEY: Claude Code API Key（Job DSLパラメータから取得、フォールバック）
 * - ANTHROPIC_API_KEY: Anthropic API Key（Job DSLパラメータから取得）
 * - AWS認証情報: AWS_ACCESS_KEY_ID, AWS_SECRET_ACCESS_KEY, AWS_SESSION_TOKEN（Job DSLパラメータから取得）
=======
 * 認証情報（すべてJob DSLパラメータから取得）:
 * - GITHUB_TOKEN: GitHub Personal Access Token
 * - CODEX_API_KEY: Codexエージェント用APIキー
 * - OPENAI_API_KEY: OpenAI API用キー（Follow-up Issue生成、レビュー解析等）
 * - CLAUDE_CODE_OAUTH_TOKEN: Claude Codeエージェント用OAuthトークン（優先）
 * - CLAUDE_CODE_API_KEY: Claude Codeエージェント用APIキー（フォールバック）
 * - ANTHROPIC_API_KEY: Anthropic API用キー（Follow-up Issue生成）
 * - AWS認証情報: AWS_ACCESS_KEY_ID, AWS_SECRET_ACCESS_KEY, AWS_SESSION_TOKEN
>>>>>>> be1c7795
 *
 * 重要: パラメータ定義はこのファイルでは行いません（Job DSLで定義済み）
 *
 * 実行モードの説明:
 * - all_phases: node dist/index.js execute --phase all を実行
 *   - Phase 0-9を順次実行（planning → requirements → ... → evaluation）
 *   - resume機能により、失敗したフェーズから自動再開
 *   - --force-resetフラグで最初から実行し直すことも可能
 * - preset: node dist/index.js execute --preset {PRESET} を実行（推奨）
 *   - 定義済みワークフローパターンを実行
 *   - 例: quick-fix, implementation, testing, review-requirements, finalize
 * - single_phase: node dist/index.js execute --phase {START_PHASE} を実行
 *   - 指定されたフェーズのみ実行（デバッグ用）
 * - rollback: node dist/index.js rollback を実行（v0.4.0、Issue #90）
 *   - 指定されたフェーズに差し戻し、メタデータを更新
 *   - 差し戻し理由を記録し、reviseプロンプトに自動注入
 *   - CI環境では --force フラグを自動付与（確認プロンプトをスキップ）
 * - auto_issue: node dist/index.js auto-issue を実行（v0.5.0、Issue #121）
 *   - AIエージェントがリポジトリを探索し、バグ・改善点を検出
 *   - 既存Issueとの重複を自動チェック
 *   - 検出結果をGitHub Issueとして自動作成
 */

// Jenkins共有ライブラリ（将来実装）
// @Library('jenkins-shared-library') _

pipeline {
    agent {
        dockerfile {
            label 'ec2-fleet'
            dir '.'
            filename 'Dockerfile'
<<<<<<< HEAD
            args '-v ${WORKSPACE}:/workspace -w /workspace -e CLAUDE_DANGEROUSLY_SKIP_PERMISSIONS=1 -e CODEX_API_KEY=${CODEX_API_KEY} -e OPENAI_API_KEY=${OPENAI_API_KEY} -e GITHUB_TOKEN=${GITHUB_TOKEN} -e CLAUDE_CODE_OAUTH_TOKEN=${CLAUDE_CODE_OAUTH_TOKEN} -e CLAUDE_CODE_API_KEY=${CLAUDE_CODE_API_KEY} -e ANTHROPIC_API_KEY=${ANTHROPIC_API_KEY} -e AWS_ACCESS_KEY_ID=${AWS_ACCESS_KEY_ID} -e AWS_SECRET_ACCESS_KEY=${AWS_SECRET_ACCESS_KEY} -e AWS_SESSION_TOKEN=${AWS_SESSION_TOKEN}'
=======
            args '-v ${WORKSPACE}:/workspace -w /workspace -e CLAUDE_DANGEROUSLY_SKIP_PERMISSIONS=1 -e CODEX_API_KEY=${CODEX_API_KEY} -e OPENAI_API_KEY=${OPENAI_API_KEY} -e CLAUDE_CODE_OAUTH_TOKEN=${CLAUDE_CODE_OAUTH_TOKEN} -e CLAUDE_CODE_API_KEY=${CLAUDE_CODE_API_KEY} -e ANTHROPIC_API_KEY=${ANTHROPIC_API_KEY} -e GITHUB_TOKEN=${GITHUB_TOKEN} -e AWS_ACCESS_KEY_ID=${AWS_ACCESS_KEY_ID} -e AWS_SECRET_ACCESS_KEY=${AWS_SECRET_ACCESS_KEY} -e AWS_SESSION_TOKEN=${AWS_SESSION_TOKEN}'
>>>>>>> be1c7795
        }
    }

    options {
        // タイムスタンプ表示
        timestamps()

        // カラー出力
        ansiColor('xterm')
    }

    environment {
        // Claude Agent SDK設定（Bashコマンド承認スキップ）
        CLAUDE_DANGEROUSLY_SKIP_PERMISSIONS = '1'

        // AI Workflow設定
        WORKFLOW_DIR = '.'
        WORKFLOW_VERSION = '0.2.0'

        // ログ設定（CI環境ではカラーリング無効化）
        // カラーリングはCI環境のログ表示を乱すため、LOG_NO_COLORで無効化
        // ローカル環境では環境変数未設定のため、カラーリングは有効
        LOG_NO_COLOR = 'true'

        // Git設定（Job DSLパラメータから環境変数に設定）
        GIT_COMMIT_USER_NAME = "${params.GIT_COMMIT_USER_NAME}"
        GIT_COMMIT_USER_EMAIL = "${params.GIT_COMMIT_USER_EMAIL}"

        // AWS認証情報（Job DSLパラメータから環境変数に設定）
        AWS_ACCESS_KEY_ID = "${params.AWS_ACCESS_KEY_ID ?: ''}"
        AWS_SECRET_ACCESS_KEY = "${params.AWS_SECRET_ACCESS_KEY ?: ''}"
        AWS_SESSION_TOKEN = "${params.AWS_SESSION_TOKEN ?: ''}"

<<<<<<< HEAD
        // 認証情報（Job DSLパラメータから環境変数に設定）
        CODEX_API_KEY = "${params.CODEX_API_KEY ?: ''}"
        OPENAI_API_KEY = "${params.OPENAI_API_KEY ?: ''}"
        GITHUB_TOKEN = "${params.GITHUB_TOKEN}"
=======
        // GitHub認証情報（Job DSLパラメータから環境変数に設定）
        GITHUB_TOKEN = "${params.GITHUB_TOKEN}"

        // OpenAI系認証情報（Job DSLパラメータから環境変数に設定）
        // CODEX_API_KEY: Codexエージェント用
        // OPENAI_API_KEY: OpenAI API用（Follow-up Issue生成、レビュー解析等）
        CODEX_API_KEY = "${params.CODEX_API_KEY ?: ''}"
        OPENAI_API_KEY = "${params.OPENAI_API_KEY ?: ''}"

        // Claude系認証情報（Job DSLパラメータから環境変数に設定）
        // CLAUDE_CODE_OAUTH_TOKEN: Claude Codeエージェント用（優先）
        // CLAUDE_CODE_API_KEY: Claude Codeエージェント用（フォールバック）
        // ANTHROPIC_API_KEY: Anthropic API用（Follow-up Issue生成）
>>>>>>> be1c7795
        CLAUDE_CODE_OAUTH_TOKEN = "${params.CLAUDE_CODE_OAUTH_TOKEN ?: ''}"
        CLAUDE_CODE_API_KEY = "${params.CLAUDE_CODE_API_KEY ?: ''}"
        ANTHROPIC_API_KEY = "${params.ANTHROPIC_API_KEY ?: ''}"
    }

    stages {
        stage('Prepare Agent Credentials') {
            steps {
                script {
                    echo "========================================="
                    echo "Stage: Prepare Agent Credentials"
                    echo "========================================="

                    def agentMode = (params.AGENT_MODE ?: 'auto').toLowerCase()

                    // 認証情報の確認（パラメータベース）
                    echo "Agent Mode: ${agentMode}"

                    // OpenAI系
                    if (env.CODEX_API_KEY?.trim()) {
                        echo '[INFO] CODEX_API_KEY is configured (for Codex agent).'
                    } else {
                        echo '[WARN] CODEX_API_KEY is not configured. Codex agent will not be available.'
                    }

                    if (env.OPENAI_API_KEY?.trim()) {
                        echo '[INFO] OPENAI_API_KEY is configured (for OpenAI API).'
                    } else {
                        echo '[WARN] OPENAI_API_KEY is not configured. OpenAI API features will not be available.'
                    }

                    // Claude系
                    if (env.CLAUDE_CODE_OAUTH_TOKEN?.trim()) {
                        echo '[INFO] CLAUDE_CODE_OAUTH_TOKEN is configured (for Claude Code agent, priority).'
                    } else if (env.CLAUDE_CODE_API_KEY?.trim()) {
                        echo '[INFO] CLAUDE_CODE_API_KEY is configured (for Claude Code agent, fallback).'
                    } else {
                        echo '[WARN] Neither CLAUDE_CODE_OAUTH_TOKEN nor CLAUDE_CODE_API_KEY is configured. Claude Code agent will not be available.'
                    }

                    if (env.ANTHROPIC_API_KEY?.trim()) {
                        echo '[INFO] ANTHROPIC_API_KEY is configured (for Anthropic API).'
                    } else {
                        echo '[WARN] ANTHROPIC_API_KEY is not configured. Anthropic API features will not be available.'
                    }

                    // エージェントモードに応じた検証
                    if (agentMode == 'codex') {
                        if (!env.CODEX_API_KEY?.trim()) {
                            error("Agent mode 'codex' requires CODEX_API_KEY parameter.")
                        }
                        echo '[INFO] Agent mode "codex" selected. Using CODEX_API_KEY.'
                    } else if (agentMode == 'claude') {
                        if (!env.CLAUDE_CODE_OAUTH_TOKEN?.trim() && !env.CLAUDE_CODE_API_KEY?.trim()) {
                            error("Agent mode 'claude' requires CLAUDE_CODE_OAUTH_TOKEN or CLAUDE_CODE_API_KEY parameter.")
                        }
                        echo '[INFO] Agent mode "claude" selected. Using Claude Code credentials.'
                    } else {
                        // auto mode
                        echo '[INFO] Agent mode "auto" selected. Will use available credentials.'
                    }
                }
            }
        }


        stage('Validate Parameters') {
            steps {
                script {
                    echo "========================================="
                    echo "AI Workflow Orchestrator v${env.WORKFLOW_VERSION}"
                    echo "========================================="

                    // auto_issue モードの場合は ISSUE_URL 不要
                    if (params.EXECUTION_MODE == 'auto_issue') {
                        // auto_issue モード: GITHUB_REPOSITORY からリポジトリ情報を取得
                        if (!params.GITHUB_REPOSITORY) {
                            error("auto_issue モードでは GITHUB_REPOSITORY パラメータが必須です")
                        }
                        def repoParts = params.GITHUB_REPOSITORY.split('/')
                        if (repoParts.length != 2) {
                            error("GITHUB_REPOSITORY は 'owner/repo' 形式である必要があります: ${params.GITHUB_REPOSITORY}")
                        }
                        env.REPO_OWNER = repoParts[0]
                        env.REPO_NAME = repoParts[1]
                        env.ISSUE_NUMBER = 'auto'  // auto_issue モードでは Issue 番号なし

                        // ビルドディスクリプションを設定
                        currentBuild.description = "Auto Issue | ${params.AUTO_ISSUE_CATEGORY ?: 'bug'} | ${env.REPO_OWNER}/${env.REPO_NAME}"

                        echo "Execution Mode: auto_issue"
                        echo "GitHub Repository: ${params.GITHUB_REPOSITORY}"
                        echo "Repository Owner: ${env.REPO_OWNER}"
                        echo "Repository Name: ${env.REPO_NAME}"
                        echo "Auto Issue Category: ${params.AUTO_ISSUE_CATEGORY ?: 'bug'}"
                        echo "Auto Issue Limit: ${params.AUTO_ISSUE_LIMIT ?: 5}"
                        echo "Auto Issue Similarity Threshold: ${params.AUTO_ISSUE_SIMILARITY_THRESHOLD ?: 0.8}"
                    } else {
                        // 通常モード: ISSUE_URL が必須
                        if (!params.ISSUE_URL) {
                            error("ISSUE_URL パラメータが必須です")
                        }

                        if (!params.ISSUE_URL.startsWith('https://github.com/')) {
                            error("ISSUE_URL は GitHub Issue URLである必要があります: ${params.ISSUE_URL}")
                        }

                        if (!params.ISSUE_URL.contains('/issues/')) {
                            error("ISSUE_URL は GitHub Issue URL (/issues/) である必要があります: ${params.ISSUE_URL}")
                        }

                        // Issue番号とリポジトリ情報抽出
                        def urlParts = params.ISSUE_URL.split('/')
                        env.ISSUE_NUMBER = urlParts[-1]
                        env.REPO_OWNER = urlParts[-4]
                        env.REPO_NAME = urlParts[-3]

                        // ビルドディスクリプションを設定
                        currentBuild.description = "Issue #${env.ISSUE_NUMBER} | ${params.EXECUTION_MODE} | ${env.REPO_OWNER}/${env.REPO_NAME}"

                        echo "Issue URL: ${params.ISSUE_URL}"
                        echo "Issue Number: ${env.ISSUE_NUMBER}"
                        echo "Repository Owner: ${env.REPO_OWNER}"
                        echo "Repository Name: ${env.REPO_NAME}"
                    }

                    echo "GitHub Repository: ${params.GITHUB_REPOSITORY}"
                    echo "Start Phase: ${params.START_PHASE}"
                    echo "Agent Mode: ${params.AGENT_MODE}"
                    echo "Dry Run: ${params.DRY_RUN}"
                    echo "Skip Review: ${params.SKIP_REVIEW}"
                    echo "Max Retries: ${params.MAX_RETRIES}"
                    echo "Cost Limit: \$${params.COST_LIMIT_USD} USD"
                    echo "Log Level: ${params.LOG_LEVEL}"
                    echo "Git Commit User Name: ${params.GIT_COMMIT_USER_NAME}"
                    echo "Git Commit User Email: ${params.GIT_COMMIT_USER_EMAIL}"
                    echo "Cleanup On Complete Force: ${params.CLEANUP_ON_COMPLETE_FORCE}"
                }
            }
        }

        stage('Setup Environment') {
            steps {
                script {
                    echo "========================================="
                    echo "Stage: Setup Environment"
                    echo "========================================="

                    // REPOS_ROOT の準備と対象リポジトリのチェックアウト
                    // マルチリポジトリサポート: Issue URLから取得したリポジトリをクローン
                    def reposRoot = "/tmp/ai-workflow-repos-${env.BUILD_ID}"
                    echo "Setting up REPOS_ROOT: ${reposRoot}"

                    sh """
                        # REPOS_ROOT ディレクトリ作成
                        mkdir -p ${reposRoot}

                        # auto_issue モードの場合、対象リポジトリをクローン
                        if [ "${params.EXECUTION_MODE}" = "auto_issue" ]; then
                            echo "Auto-issue mode detected. Cloning target repository..."

                            # 対象リポジトリ情報を取得
                            REPO_NAME=\$(echo ${params.GITHUB_REPOSITORY} | cut -d'/' -f2)
                            TARGET_REPO_PATH="${reposRoot}/\${REPO_NAME}"

                            if [ ! -d "\${TARGET_REPO_PATH}" ]; then
                                echo "Cloning repository ${params.GITHUB_REPOSITORY}..."
                                cd ${reposRoot}
                                git clone --depth 1 https://\${GITHUB_TOKEN}@github.com/${params.GITHUB_REPOSITORY}.git
                            else
                                echo "Repository \${REPO_NAME} already exists. Pulling latest changes..."
                                cd "\${TARGET_REPO_PATH}"
                                git pull
                            fi

                            echo "Target repository setup completed: \${TARGET_REPO_PATH}"
                        fi

                        # 通常モード（init/execute）の場合、Issue URLから対象リポジトリをクローン
                        if [ "${params.EXECUTION_MODE}" != "auto_issue" ] && [ "${env.REPO_NAME}" != "ai-workflow-agent" ]; then
                            if [ ! -d ${reposRoot}/${env.REPO_NAME} ]; then
                                echo "Cloning repository ${env.REPO_OWNER}/${env.REPO_NAME}..."
                                cd ${reposRoot}
                                git clone https://\${GITHUB_TOKEN}@github.com/${env.REPO_OWNER}/${env.REPO_NAME}.git
                            else
                                echo "Repository ${env.REPO_NAME} already exists. Pulling latest changes..."
                                cd ${reposRoot}/${env.REPO_NAME}
                                git pull
                            fi
                        fi

                        echo "REPOS_ROOT contents:"
                        ls -la ${reposRoot} || echo "REPOS_ROOT is empty"
                    """

                    // REPOS_ROOT 環境変数を設定
                    env.REPOS_ROOT = reposRoot
                    echo "REPOS_ROOT set to: ${env.REPOS_ROOT}"
                    echo "WORKSPACE: ${env.WORKSPACE}"

                    // Git checkout: Detached HEADを回避するため、ブランチに明示的にcheckout
                    sh """
                        # 現在のブランチを確認
                        BRANCH_NAME=\$(git rev-parse --abbrev-ref HEAD)
                        echo "Current branch: \$BRANCH_NAME"

                        # Detached HEADの場合、feature/ai-workflow-mvpにcheckout
                        if [ "\$BRANCH_NAME" = "HEAD" ]; then
                            echo "Detached HEAD detected. Checking out feature/ai-workflow-mvp..."
                            git checkout -B feature/ai-workflow-mvp
                        fi
                    """

                    // Node.js環境確認（コンテナ内の実行環境を確認）
                    dir(env.WORKFLOW_DIR) {
                        sh """
                            echo "Node version:"
                            node --version

                            echo ""
                            echo "npm version:"
                            npm --version

                            echo ""
                            echo "Current user: \$(whoami)"
                            echo "HOME directory: \$HOME"

                            echo ""
                            echo "Installing dependencies (including dev)..."
                            npm install --include=dev

                            echo ""
                            echo "Building TypeScript sources..."
                            npm run build
                        """
                    }
                }
            }
        }

        stage('Initialize Workflow') {
            when {
                expression { params.EXECUTION_MODE != 'auto_issue' }
            }
            steps {
                script {
                    echo "========================================="
                    echo "Stage: Initialize Workflow"
                    echo "========================================="

                    dir(env.WORKFLOW_DIR) {
                        if (params.DRY_RUN) {
                            echo "[DRY RUN] ワークフロー初期化をスキップ"
                        } else {
                            // ワークフロー初期化またはマイグレーション
                            // - metadata.jsonが存在しない場合: 新規作成
                            // - metadata.jsonが存在する場合: スキーママイグレーション実行
                            // BRANCH_NAME パラメータが指定されている場合、--branch オプションを追加
                            def branchOption = params.BRANCH_NAME ? "--branch ${params.BRANCH_NAME}" : ""

                            sh """
                                node dist/index.js init \
                                    --issue-url ${params.ISSUE_URL} \
                                    ${branchOption}
                            """
                        }
                    }
                }
            }
        }

        stage('Execute All Phases') {
            when {
                expression { params.EXECUTION_MODE == 'all_phases' }
            }
            steps {
                script {
                    echo "========================================="
                    echo "Stage: Execute All Phases"
                    echo "========================================="
                    echo "Execution Mode: ${params.EXECUTION_MODE}"
                    echo "Force Reset: ${params.FORCE_RESET}"

                    // ビルドディスクリプションを更新
                    currentBuild.description = "Issue #${env.ISSUE_NUMBER} | 全フェーズ実行中 (Phase 0-9) | ${env.REPO_OWNER}/${env.REPO_NAME}"

                    dir(env.WORKFLOW_DIR) {
                        if (params.DRY_RUN) {
                            echo "[DRY RUN] 全フェーズ実行をスキップ"
                        } else {
                            // TypeScript版 CLI の --phase all を実行
                            // resume機能により、失敗したフェーズから自動再開
                            def forceResetFlag = params.FORCE_RESET ? '--force-reset' : ''
                            def cleanupFlags = params.CLEANUP_ON_COMPLETE_FORCE ? '--cleanup-on-complete --cleanup-on-complete-force' : ''

                            sh """
                                node dist/index.js execute \
                                    --phase all \
                                    --issue ${env.ISSUE_NUMBER} \
                                    --agent ${params.AGENT_MODE} \
                                    --followup-llm-mode agent \
                                    ${forceResetFlag} \
                                    ${cleanupFlags}
                            """
                        }
                    }
                }
            }
        }

        stage('Execute Preset') {
            when {
                expression { params.EXECUTION_MODE == 'preset' }
            }
            steps {
                script {
                    echo "========================================="
                    echo "Stage: Execute Preset - ${params.PRESET}"
                    echo "========================================="
                    echo "Execution Mode: ${params.EXECUTION_MODE}"
                    echo "Preset: ${params.PRESET}"

                    // ビルドディスクリプションを更新
                    currentBuild.description = "Issue #${env.ISSUE_NUMBER} | プリセット実行中: ${params.PRESET} | ${env.REPO_OWNER}/${env.REPO_NAME}"

                    dir(env.WORKFLOW_DIR) {
                        if (params.DRY_RUN) {
                            echo "[DRY RUN] Preset ${params.PRESET}実行をスキップ"
                        } else {
                            // プリセットパターンを実行
                            def cleanupFlags = params.CLEANUP_ON_COMPLETE_FORCE ? '--cleanup-on-complete --cleanup-on-complete-force' : ''

                            sh """
                                node dist/index.js execute \
                                    --preset ${params.PRESET} \
                                    --agent ${params.AGENT_MODE} \
                                    --issue ${env.ISSUE_NUMBER} \
                                    --followup-llm-mode agent \
                                    ${cleanupFlags}
                            """
                        }
                    }
                }
            }
        }

        stage('Execute Single Phase') {
            when {
                expression { params.EXECUTION_MODE == 'single_phase' }
            }
            steps {
                script {
                    echo "========================================="
                    echo "Stage: Execute Single Phase - ${params.START_PHASE}"
                    echo "========================================="
                    echo "Execution Mode: ${params.EXECUTION_MODE}"
                    echo "Target Phase: ${params.START_PHASE}"

                    // ビルドディスクリプションを更新
                    currentBuild.description = "Issue #${env.ISSUE_NUMBER} | 単一フェーズ実行: ${params.START_PHASE} | ${env.REPO_OWNER}/${env.REPO_NAME}"

                    dir(env.WORKFLOW_DIR) {
                        if (params.DRY_RUN) {
                            echo "[DRY RUN] Phase ${params.START_PHASE}実行をスキップ"
                        } else {
                            // 指定されたフェーズのみ実行
                            def cleanupFlags = params.CLEANUP_ON_COMPLETE_FORCE ? '--cleanup-on-complete --cleanup-on-complete-force' : ''

                            sh """
                                node dist/index.js execute \
                                    --phase ${params.START_PHASE} \
                                    --agent ${params.AGENT_MODE} \
                                    --issue ${env.ISSUE_NUMBER} \
                                    --followup-llm-mode agent \
                                    ${cleanupFlags}
                            """
                        }
                    }
                }
            }
        }

        stage('Execute Rollback') {
            when {
                expression { params.EXECUTION_MODE == 'rollback' }
            }
            steps {
                script {
                    echo "========================================="
                    echo "Stage: Execute Rollback - ${params.ROLLBACK_TO_PHASE}"
                    echo "========================================="
                    echo "Execution Mode: ${params.EXECUTION_MODE}"
                    echo "Rollback To Phase: ${params.ROLLBACK_TO_PHASE}"
                    echo "Rollback To Step: ${params.ROLLBACK_TO_STEP ?: 'revise (default)'}"
                    echo "Rollback Reason: ${params.ROLLBACK_REASON ?: '(not provided)'}"
                    echo "Rollback Reason File: ${params.ROLLBACK_REASON_FILE ?: '(not provided)'}"

                    // ビルドディスクリプションを更新
                    currentBuild.description = "Issue #${env.ISSUE_NUMBER} | フェーズ差し戻し: ${params.ROLLBACK_TO_PHASE} | ${env.REPO_OWNER}/${env.REPO_NAME}"

                    dir(env.WORKFLOW_DIR) {
                        if (params.DRY_RUN) {
                            echo "[DRY RUN] Rollback to ${params.ROLLBACK_TO_PHASE}をスキップ"
                        } else {
                            // 差し戻し実行
                            // CI環境では --force フラグを自動付与（確認プロンプトをスキップ）
                            def toStepFlag = params.ROLLBACK_TO_STEP ? "--to-step ${params.ROLLBACK_TO_STEP}" : ''
                            def reasonFlag = params.ROLLBACK_REASON ? "--reason \"${params.ROLLBACK_REASON}\"" : ''
                            def reasonFileFlag = params.ROLLBACK_REASON_FILE ? "--reason-file ${params.ROLLBACK_REASON_FILE}" : ''

                            sh """
                                node dist/index.js rollback \
                                    --issue ${env.ISSUE_NUMBER} \
                                    --to-phase ${params.ROLLBACK_TO_PHASE} \
                                    ${toStepFlag} \
                                    ${reasonFlag} \
                                    ${reasonFileFlag} \
                                    --force
                            """
                        }
                    }
                }
            }
        }

        stage('Execute Auto Issue') {
            when {
                expression { params.EXECUTION_MODE == 'auto_issue' }
            }
            steps {
                script {
                    echo "========================================="
                    echo "Stage: Execute Auto Issue"
                    echo "========================================="
                    echo "Execution Mode: ${params.EXECUTION_MODE}"
                    echo "Category: ${params.AUTO_ISSUE_CATEGORY ?: 'bug'}"
                    echo "Limit: ${params.AUTO_ISSUE_LIMIT ?: 5}"
                    echo "Similarity Threshold: ${params.AUTO_ISSUE_SIMILARITY_THRESHOLD ?: 0.8}"
                    echo "Dry Run: ${params.DRY_RUN}"

                    // ビルドディスクリプションを更新
                    def dryRunLabel = params.DRY_RUN ? ' [DRY RUN]' : ''
                    currentBuild.description = "Auto Issue | ${params.AUTO_ISSUE_CATEGORY ?: 'bug'}${dryRunLabel} | ${env.REPO_OWNER}/${env.REPO_NAME}"

                    dir(env.WORKFLOW_DIR) {
                        // auto-issue コマンドを実行
                        def category = params.AUTO_ISSUE_CATEGORY ?: 'bug'
                        def limit = params.AUTO_ISSUE_LIMIT ?: 5
                        def similarityThreshold = params.AUTO_ISSUE_SIMILARITY_THRESHOLD ?: 0.8
                        def dryRunFlag = params.DRY_RUN ? '--dry-run' : ''

                        sh """
                            node dist/index.js auto-issue \
                                --category ${category} \
                                --limit ${limit} \
                                --similarity-threshold ${similarityThreshold} \
                                --agent ${params.AGENT_MODE} \
                                ${dryRunFlag}
                        """
                    }
                }
            }
        }

        stage('Create Pull Request') {
            steps {
                script {
                    echo "========================================="
                    echo "Stage: Create Pull Request"
                    echo "========================================="

                    echo "[未実装] PR自動作成は今後の拡張で実装予定"

                    // 将来の実装イメージ:
                    // if (!params.DRY_RUN) {
                    //     sh """
                    //         gh pr create \\
                    //             --title "[AI-Workflow] Issue #${env.ISSUE_NUMBER}" \\
                    //             --body "自動生成されたPRです" \\
                    //             --base main \\
                    //             --head feature/issue-${env.ISSUE_NUMBER}
                    //     """
                    // }
                }
            }
        }
    }

    post {
        always {
            script {
                // ビルドディスクリプションを更新（成功・失敗共通）
                def executionType = ""
                if (params.EXECUTION_MODE == 'all_phases') {
                    executionType = "全フェーズ実行"
                } else if (params.EXECUTION_MODE == 'preset') {
                    executionType = "プリセット: ${params.PRESET}"
                } else if (params.EXECUTION_MODE == 'single_phase') {
                    executionType = "単一フェーズ: ${params.START_PHASE}"
                } else if (params.EXECUTION_MODE == 'rollback') {
                    executionType = "差し戻し: ${params.ROLLBACK_TO_PHASE}"
                } else if (params.EXECUTION_MODE == 'auto_issue') {
                    def dryRunLabel = params.DRY_RUN ? ' [DRY RUN]' : ''
                    executionType = "Auto Issue: ${params.AUTO_ISSUE_CATEGORY ?: 'bug'}${dryRunLabel}"
                }
                // auto_issue モードでは Issue 番号の代わりに 'Auto Issue' を表示
                if (params.EXECUTION_MODE == 'auto_issue') {
                    currentBuild.description = "Auto Issue | ${executionType} | ${env.REPO_OWNER}/${env.REPO_NAME}"
                } else {
                    currentBuild.description = "Issue #${env.ISSUE_NUMBER} | ${executionType} | ${env.REPO_OWNER}/${env.REPO_NAME}"
                }

                // クリーンアップ（オプション）
                echo "========================================="
                echo "Cleanup"
                echo "========================================="

                // 一時ファイルの削除など
                // 注意: .ai-workflowは残す（成果物として保持）

                // 成果物をアーカイブ（成功・失敗問わず）
                // auto_issue モードでは .ai-workflow ディレクトリは使用しない
                if (params.EXECUTION_MODE != 'auto_issue') {
                    dir('.ai-workflow') {
                        archiveArtifacts artifacts: "issue-${env.ISSUE_NUMBER}/**/*", allowEmptyArchive: true
                    }
                }
            }
        }

        success {
            script {
                echo "========================================="
                echo "✅ AI Workflow 成功"
                echo "========================================="
                if (params.EXECUTION_MODE == 'auto_issue') {
                    echo "Mode: Auto Issue"
                    echo "Category: ${params.AUTO_ISSUE_CATEGORY ?: 'bug'}"
                    echo "Repository: ${env.REPO_OWNER}/${env.REPO_NAME}"
                } else {
                    echo "Issue: ${params.ISSUE_URL}"
                    echo "Workflow Directory: .ai-workflow/issue-${env.ISSUE_NUMBER}"
                }
            }
        }

        failure {
            script {
                echo "========================================="
                echo "❌ AI Workflow 失敗"
                echo "========================================="
                if (params.EXECUTION_MODE == 'auto_issue') {
                    echo "Mode: Auto Issue"
                    echo "Category: ${params.AUTO_ISSUE_CATEGORY ?: 'bug'}"
                    echo "Repository: ${env.REPO_OWNER}/${env.REPO_NAME}"
                } else {
                    echo "Issue: ${params.ISSUE_URL}"
                }
                echo "ログを確認してください"
            }
        }
    }
}<|MERGE_RESOLUTION|>--- conflicted
+++ resolved
@@ -38,16 +38,6 @@
  * - AWS_SESSION_TOKEN: AWS セッショントークン（任意、一時的な認証情報を使用する場合）
  * - CLEANUP_ON_COMPLETE_FORCE: Evaluation Phase完了後にワークフローディレクトリを強制削除（デフォルト: false、Issue #2）
  *
-<<<<<<< HEAD
- * 認証情報:
- * - CODEX_API_KEY: Codex エージェント用 API Key（Job DSLパラメータから取得）
- * - OPENAI_API_KEY: OpenAI API Key（Job DSLパラメータから取得）
- * - GITHUB_TOKEN: GitHub Personal Access Token（Job DSLパラメータから取得）
- * - CLAUDE_CODE_OAUTH_TOKEN: Claude Code OAuth Token（Job DSLパラメータから取得、優先）
- * - CLAUDE_CODE_API_KEY: Claude Code API Key（Job DSLパラメータから取得、フォールバック）
- * - ANTHROPIC_API_KEY: Anthropic API Key（Job DSLパラメータから取得）
- * - AWS認証情報: AWS_ACCESS_KEY_ID, AWS_SECRET_ACCESS_KEY, AWS_SESSION_TOKEN（Job DSLパラメータから取得）
-=======
  * 認証情報（すべてJob DSLパラメータから取得）:
  * - GITHUB_TOKEN: GitHub Personal Access Token
  * - CODEX_API_KEY: Codexエージェント用APIキー
@@ -56,7 +46,6 @@
  * - CLAUDE_CODE_API_KEY: Claude Codeエージェント用APIキー（フォールバック）
  * - ANTHROPIC_API_KEY: Anthropic API用キー（Follow-up Issue生成）
  * - AWS認証情報: AWS_ACCESS_KEY_ID, AWS_SECRET_ACCESS_KEY, AWS_SESSION_TOKEN
->>>>>>> be1c7795
  *
  * 重要: パラメータ定義はこのファイルでは行いません（Job DSLで定義済み）
  *
@@ -89,11 +78,7 @@
             label 'ec2-fleet'
             dir '.'
             filename 'Dockerfile'
-<<<<<<< HEAD
-            args '-v ${WORKSPACE}:/workspace -w /workspace -e CLAUDE_DANGEROUSLY_SKIP_PERMISSIONS=1 -e CODEX_API_KEY=${CODEX_API_KEY} -e OPENAI_API_KEY=${OPENAI_API_KEY} -e GITHUB_TOKEN=${GITHUB_TOKEN} -e CLAUDE_CODE_OAUTH_TOKEN=${CLAUDE_CODE_OAUTH_TOKEN} -e CLAUDE_CODE_API_KEY=${CLAUDE_CODE_API_KEY} -e ANTHROPIC_API_KEY=${ANTHROPIC_API_KEY} -e AWS_ACCESS_KEY_ID=${AWS_ACCESS_KEY_ID} -e AWS_SECRET_ACCESS_KEY=${AWS_SECRET_ACCESS_KEY} -e AWS_SESSION_TOKEN=${AWS_SESSION_TOKEN}'
-=======
             args '-v ${WORKSPACE}:/workspace -w /workspace -e CLAUDE_DANGEROUSLY_SKIP_PERMISSIONS=1 -e CODEX_API_KEY=${CODEX_API_KEY} -e OPENAI_API_KEY=${OPENAI_API_KEY} -e CLAUDE_CODE_OAUTH_TOKEN=${CLAUDE_CODE_OAUTH_TOKEN} -e CLAUDE_CODE_API_KEY=${CLAUDE_CODE_API_KEY} -e ANTHROPIC_API_KEY=${ANTHROPIC_API_KEY} -e GITHUB_TOKEN=${GITHUB_TOKEN} -e AWS_ACCESS_KEY_ID=${AWS_ACCESS_KEY_ID} -e AWS_SECRET_ACCESS_KEY=${AWS_SECRET_ACCESS_KEY} -e AWS_SESSION_TOKEN=${AWS_SESSION_TOKEN}'
->>>>>>> be1c7795
         }
     }
 
@@ -127,12 +112,6 @@
         AWS_SECRET_ACCESS_KEY = "${params.AWS_SECRET_ACCESS_KEY ?: ''}"
         AWS_SESSION_TOKEN = "${params.AWS_SESSION_TOKEN ?: ''}"
 
-<<<<<<< HEAD
-        // 認証情報（Job DSLパラメータから環境変数に設定）
-        CODEX_API_KEY = "${params.CODEX_API_KEY ?: ''}"
-        OPENAI_API_KEY = "${params.OPENAI_API_KEY ?: ''}"
-        GITHUB_TOKEN = "${params.GITHUB_TOKEN}"
-=======
         // GitHub認証情報（Job DSLパラメータから環境変数に設定）
         GITHUB_TOKEN = "${params.GITHUB_TOKEN}"
 
@@ -146,7 +125,6 @@
         // CLAUDE_CODE_OAUTH_TOKEN: Claude Codeエージェント用（優先）
         // CLAUDE_CODE_API_KEY: Claude Codeエージェント用（フォールバック）
         // ANTHROPIC_API_KEY: Anthropic API用（Follow-up Issue生成）
->>>>>>> be1c7795
         CLAUDE_CODE_OAUTH_TOKEN = "${params.CLAUDE_CODE_OAUTH_TOKEN ?: ''}"
         CLAUDE_CODE_API_KEY = "${params.CLAUDE_CODE_API_KEY ?: ''}"
         ANTHROPIC_API_KEY = "${params.ANTHROPIC_API_KEY ?: ''}"
