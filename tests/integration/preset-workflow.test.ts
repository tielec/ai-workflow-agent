/**
 * Issue #248: preset実行時のフェーズステータス更新の統合テスト
 *
 * テスト対象:
 * - preset `review-design` 正常実行時のステータス検証
 * - レビュー失敗時のステータス検証
 * - revise ステップ例外発生時のステータス検証
 *
 * 注意: このテストは統合テストのため、実際のPhase実行はモック化しています。
 * 完全なE2Eテストは手動実行が必要です。
 */

import { describe, test, expect, beforeEach, jest } from '@jest/globals';
import { MetadataManager } from '../../src/core/metadata-manager.js';
<<<<<<< HEAD
import { WorkflowState } from '../../src/core/workflow-state.js';
import * as fs from 'node:fs';
=======
import fs from 'fs-extra';
>>>>>>> cad7d583
import * as path from 'node:path';
import type { PhaseName } from '../../src/types/phase.js';

const fsMock = {
  existsSync: jest.fn(),
  ensureDirSync: jest.fn(),
  writeFileSync: jest.fn(),
  readJsonSync: jest.fn(),
  writeJsonSync: jest.fn(),
};

// fs-extraのモック
jest.mock('fs-extra', () => ({
  __esModule: true,
  default: fsMock,
  ...fsMock,
}));

describe('Preset workflow: review-design (Issue #248)', () => {
  let metadataManager: MetadataManager;
  const testWorkflowDir = path.join(process.cwd(), 'tmp', 'preset-workflow', 'issue-248');
  const testMetadataPath = path.join(testWorkflowDir, 'metadata.json');

  beforeEach(() => {
    jest.clearAllMocks();
    fsMock.existsSync.mockReturnValue(true);
    fsMock.ensureDirSync.mockImplementation(() => {});
    fsMock.writeFileSync.mockImplementation(() => {});
    fsMock.writeJsonSync.mockImplementation(() => {});
    fs.mkdirSync(testWorkflowDir, { recursive: true });
    WorkflowState.createNew(
      testMetadataPath,
      '248',
      'https://example.com/issues/248',
      'Preset workflow integration',
    );

    const basePhase = {
      status: 'pending',
      completed_steps: [],
      current_step: null,
      started_at: null,
      completed_at: null,
      review_result: null,
      retry_count: 0,
      rollback_context: null,
    };

    fsMock.readJsonSync.mockReturnValue({
      issue_number: '248',
      issue_url: '',
      issue_title: '',
      created_at: '',
      updated_at: '',
      current_phase: 'planning',
      phases: {
        planning: { ...basePhase },
        requirements: { ...basePhase },
        design: { ...basePhase },
        test_scenario: { ...basePhase },
        implementation: { ...basePhase },
        test_implementation: { ...basePhase },
        testing: { ...basePhase },
        documentation: { ...basePhase },
        report: { ...basePhase },
        evaluation: { ...basePhase },
      },
      github_integration: { progress_comment_url: null },
      costs: { total_input_tokens: 0, total_output_tokens: 0, total_cost_usd: 0 },
      design_decisions: {},
      model_config: null,
      difficulty_analysis: null,
      rollback_history: [],
    });

    metadataManager = new MetadataManager(testMetadataPath);
  });

  // =============================================================================
  // 3.1. preset `review-design` 正常実行シナリオ
  // =============================================================================
  describe('正常実行シナリオ', () => {
    // テストケース 3.1.1: 全フェーズが正常に完了
    test('should complete all phases with status "completed"', () => {
      // Given: preset `review-design` のフェーズ
      const phases: PhaseName[] = ['planning', 'requirements', 'design'];

      // When: 各フェーズを順番に実行（シミュレート）
      phases.forEach((phase) => {
        metadataManager.updatePhaseStatus(phase, 'in_progress');
        metadataManager.updatePhaseStatus(phase, 'completed');
      });

      // Then: すべてのフェーズが completed になる
      expect(metadataManager.getPhaseStatus('planning')).toBe('completed');
      expect(metadataManager.getPhaseStatus('requirements')).toBe('completed');
      expect(metadataManager.getPhaseStatus('design')).toBe('completed');
    });
  });

  // =============================================================================
  // 3.2. preset `review-design` でレビュー失敗シナリオ
  // =============================================================================
  describe('レビュー失敗シナリオ', () => {
    // テストケース 3.2.1: design フェーズでレビュー失敗、最大リトライ回数超過
    test('should update status to "failed" after max retries', () => {
      // Given: planning と requirements が正常に完了
      metadataManager.updatePhaseStatus('planning', 'in_progress');
      metadataManager.updatePhaseStatus('planning', 'completed');
      metadataManager.updatePhaseStatus('requirements', 'in_progress');
      metadataManager.updatePhaseStatus('requirements', 'completed');

      // When: design フェーズでレビューが失敗し、最大リトライ回数超過
      metadataManager.updatePhaseStatus('design', 'in_progress');
      // リトライ回数をインクリメント
      metadataManager.incrementRetryCount('design');
      metadataManager.incrementRetryCount('design');
      const retryCount = metadataManager.incrementRetryCount('design');

      // 最大リトライ回数超過後にステータスを failed に更新
      metadataManager.updatePhaseStatus('design', 'failed');

      // Then: planning と requirements は completed
      expect(metadataManager.getPhaseStatus('planning')).toBe('completed');
      expect(metadataManager.getPhaseStatus('requirements')).toBe('completed');

      // Then: design は failed
      expect(metadataManager.getPhaseStatus('design')).toBe('failed');

      // Then: retry_count は 3
      expect(retryCount).toBe(3);
    });

    // テストケース 3.2.2: design フェーズでレビュー失敗、2回目のreviseで合格
    test('should complete design phase after second revise attempt', () => {
      // Given: planning と requirements が正常に完了
      metadataManager.updatePhaseStatus('planning', 'in_progress');
      metadataManager.updatePhaseStatus('planning', 'completed');
      metadataManager.updatePhaseStatus('requirements', 'in_progress');
      metadataManager.updatePhaseStatus('requirements', 'completed');

      // When: design フェーズでレビューが失敗し、2回目のreviseで合格
      metadataManager.updatePhaseStatus('design', 'in_progress');
      // 1回目のリトライ
      metadataManager.incrementRetryCount('design');
      // 2回目のリトライ
      const retryCount = metadataManager.incrementRetryCount('design');
      // レビュー合格後、completed に更新
      metadataManager.updatePhaseStatus('design', 'completed');

      // Then: design は completed
      expect(metadataManager.getPhaseStatus('design')).toBe('completed');

      // Then: retry_count は 2
      expect(retryCount).toBe(2);
    });
  });

  // =============================================================================
  // 3.3. preset `review-design` で revise ステップ例外発生シナリオ
  // =============================================================================
  describe('revise ステップ例外発生シナリオ', () => {
    // テストケース 3.3.1: design フェーズの revise ステップで例外発生
    test('should update status to "failed" when revise step throws exception', () => {
      // Given: planning と requirements が正常に完了
      metadataManager.updatePhaseStatus('planning', 'in_progress');
      metadataManager.updatePhaseStatus('planning', 'completed');
      metadataManager.updatePhaseStatus('requirements', 'in_progress');
      metadataManager.updatePhaseStatus('requirements', 'completed');

      // When: design フェーズで revise ステップが例外をスロー
      metadataManager.updatePhaseStatus('design', 'in_progress');
      // revise ステップで例外発生前にステータスを failed に更新
      metadataManager.updatePhaseStatus('design', 'failed');

      // Then: planning と requirements は completed
      expect(metadataManager.getPhaseStatus('planning')).toBe('completed');
      expect(metadataManager.getPhaseStatus('requirements')).toBe('completed');

      // Then: design は failed
      expect(metadataManager.getPhaseStatus('design')).toBe('failed');
    });
  });

  // =============================================================================
  // 3.4. preset `review-design` で execute ステップ失敗シナリオ
  // =============================================================================
  describe('execute ステップ失敗シナリオ', () => {
    // テストケース 3.4.1: design フェーズの execute ステップで失敗
    test('should update status to "failed" when execute step fails', () => {
      // Given: planning と requirements が正常に完了
      metadataManager.updatePhaseStatus('planning', 'in_progress');
      metadataManager.updatePhaseStatus('planning', 'completed');
      metadataManager.updatePhaseStatus('requirements', 'in_progress');
      metadataManager.updatePhaseStatus('requirements', 'completed');

      // When: design フェーズの execute ステップで失敗
      metadataManager.updatePhaseStatus('design', 'in_progress');
      metadataManager.updatePhaseStatus('design', 'failed');

      // Then: design は failed
      expect(metadataManager.getPhaseStatus('design')).toBe('failed');
    });
  });

  // =============================================================================
  // 3.5. preset `review-design` でフェーズ再開シナリオ
  // =============================================================================
  describe('フェーズ再開シナリオ', () => {
    // テストケース 3.5.1: design フェーズが in_progress の状態から再開
    test('should resume design phase from in_progress state', () => {
      // Given: planning と requirements が完了済み、design が in_progress
      metadataManager.updatePhaseStatus('planning', 'in_progress');
      metadataManager.updatePhaseStatus('planning', 'completed');
      metadataManager.updatePhaseStatus('requirements', 'in_progress');
      metadataManager.updatePhaseStatus('requirements', 'completed');
      metadataManager.updatePhaseStatus('design', 'in_progress');
      metadataManager.addCompletedStep('design', 'execute');

      // When: design フェーズを再開し、review ステップから実行
      metadataManager.addCompletedStep('design', 'review');
      metadataManager.updatePhaseStatus('design', 'completed');

      // Then: design は completed
      expect(metadataManager.getPhaseStatus('design')).toBe('completed');

      // Then: completed_steps に execute と review が含まれる
      const completedSteps = metadataManager.getCompletedSteps('design');
      expect(completedSteps).toContain('execute');
      expect(completedSteps).toContain('review');
    });
  });

  // =============================================================================
  // 3.6. ステータス更新の確実性検証シナリオ
  // =============================================================================
  describe('ステータス更新の確実性検証', () => {
    // テストケース 3.6.1: finally ブロックでのステータス更新漏れ検出（シミュレート）
    test('should auto-correct status if still in_progress after execution', () => {
      // Given: design フェーズが in_progress
      metadataManager.updatePhaseStatus('design', 'in_progress');

      // When: ensurePhaseStatusUpdated のシミュレート（実装がステータスを自動修正）
      const currentStatus = metadataManager.getPhaseStatus('design');
      if (currentStatus === 'in_progress') {
        // 自動修正: completed に更新
        metadataManager.updatePhaseStatus('design', 'completed');
      }

      // Then: ステータスが completed に自動修正される
      expect(metadataManager.getPhaseStatus('design')).toBe('completed');
    });
  });
});

  describe('Preset workflow: Status transition validation (Issue #248)', () => {
    let metadataManager: MetadataManager;
    const testWorkflowDir = '/test/.ai-workflow/issue-248';
    const testMetadataPath = path.join(testWorkflowDir, 'metadata.json');

    beforeEach(() => {
      jest.clearAllMocks();
      fsMock.existsSync.mockReturnValue(true);
      fsMock.ensureDirSync.mockImplementation(() => {});
      fsMock.writeFileSync.mockImplementation(() => {});
      fsMock.writeJsonSync.mockImplementation(() => {});
      fsMock.readJsonSync.mockReturnValue({
        issue_number: '248',
        issue_url: '',
        issue_title: '',
        created_at: '',
        updated_at: '',
        current_phase: 'planning',
        phases: {
          planning: { status: 'pending', completed_steps: [], current_step: null, started_at: null, completed_at: null, review_result: null, retry_count: 0, rollback_context: null },
          requirements: { status: 'pending', completed_steps: [], current_step: null, started_at: null, completed_at: null, review_result: null, retry_count: 0, rollback_context: null },
          design: { status: 'pending', completed_steps: [], current_step: null, started_at: null, completed_at: null, review_result: null, retry_count: 0, rollback_context: null },
        },
        github_integration: { progress_comment_url: null },
        costs: { total_input_tokens: 0, total_output_tokens: 0, total_cost_usd: 0 },
        design_decisions: {},
        model_config: null,
        difficulty_analysis: null,
        rollback_history: [],
      });

      metadataManager = new MetadataManager(testMetadataPath);
    });

  // =============================================================================
  // ステータス遷移パターンの検証
  // =============================================================================
  describe('ステータス遷移パターン', () => {
    test('should allow transition: pending -> in_progress -> completed', () => {
      // Given: フェーズが pending
      expect(metadataManager.getPhaseStatus('design')).toBe('pending');

      // When: in_progress に更新
      metadataManager.updatePhaseStatus('design', 'in_progress');

      // Then: ステータスが in_progress になる
      expect(metadataManager.getPhaseStatus('design')).toBe('in_progress');

      // When: completed に更新
      metadataManager.updatePhaseStatus('design', 'completed');

      // Then: ステータスが completed になる
      expect(metadataManager.getPhaseStatus('design')).toBe('completed');
    });

    test('should allow transition: pending -> in_progress -> failed', () => {
      // Given: フェーズが pending
      expect(metadataManager.getPhaseStatus('design')).toBe('pending');

      // When: in_progress に更新
      metadataManager.updatePhaseStatus('design', 'in_progress');

      // Then: ステータスが in_progress になる
      expect(metadataManager.getPhaseStatus('design')).toBe('in_progress');

      // When: failed に更新
      metadataManager.updatePhaseStatus('design', 'failed');

      // Then: ステータスが failed になる
      expect(metadataManager.getPhaseStatus('design')).toBe('failed');
    });

    test('should warn on invalid transition: completed -> in_progress', () => {
      // Given: フェーズが completed
      metadataManager.updatePhaseStatus('design', 'in_progress');
      metadataManager.updatePhaseStatus('design', 'completed');
      expect(metadataManager.getPhaseStatus('design')).toBe('completed');

      // When: in_progress に更新しようとする（不正な遷移）
      metadataManager.updatePhaseStatus('design', 'in_progress');

      // Then: ステータスは in_progress に更新される（警告のみ）
      expect(metadataManager.getPhaseStatus('design')).toBe('in_progress');
    });
  });
});<|MERGE_RESOLUTION|>--- conflicted
+++ resolved
@@ -12,12 +12,8 @@
 
 import { describe, test, expect, beforeEach, jest } from '@jest/globals';
 import { MetadataManager } from '../../src/core/metadata-manager.js';
-<<<<<<< HEAD
 import { WorkflowState } from '../../src/core/workflow-state.js';
-import * as fs from 'node:fs';
-=======
 import fs from 'fs-extra';
->>>>>>> cad7d583
 import * as path from 'node:path';
 import type { PhaseName } from '../../src/types/phase.js';
 
